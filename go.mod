--- conflicted
+++ resolved
@@ -18,11 +18,8 @@
 	github.com/pandatix/go-cvss v0.6.2
 	github.com/pkg/errors v0.9.1
 	github.com/spf13/cobra v1.8.0
-<<<<<<< HEAD
 	github.com/stretchr/testify v1.9.0
-=======
 	github.com/swaggo/swag v1.16.3
->>>>>>> c424bcc6
 	golang.org/x/sync v0.7.0
 	gorm.io/datatypes v1.2.0
 	gorm.io/driver/postgres v1.5.7
@@ -70,21 +67,13 @@
 	github.com/stretchr/objx v0.5.2 // indirect
 	github.com/valyala/bytebufferpool v1.0.0 // indirect
 	github.com/valyala/fasttemplate v1.2.2 // indirect
-<<<<<<< HEAD
-	golang.org/x/crypto v0.23.0 // indirect
-	golang.org/x/net v0.24.0 // indirect
-=======
 	golang.org/x/crypto v0.24.0 // indirect
 	golang.org/x/net v0.26.0 // indirect
->>>>>>> c424bcc6
 	golang.org/x/oauth2 v0.20.0 // indirect
 	golang.org/x/sys v0.21.0 // indirect
 	golang.org/x/text v0.16.0 // indirect
 	golang.org/x/time v0.5.0 // indirect
-<<<<<<< HEAD
-=======
 	golang.org/x/tools v0.22.0 // indirect
->>>>>>> c424bcc6
 	gopkg.in/yaml.v3 v3.0.1 // indirect
 	gorm.io/driver/mysql v1.5.6 // indirect
 	gorm.io/driver/sqlserver v1.5.3 // indirect
