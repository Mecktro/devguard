// Copyright (C) 2023 Tim Bastin, l3montree UG (haftungsbeschränkt)
//
// This program is free software: you can redistribute it and/or modify
// it under the terms of the GNU Affero General Public License as
// published by the Free Software Foundation, either version 3 of the
// License, or (at your option) any later version.
//
// This program is distributed in the hope that it will be useful,
// but WITHOUT ANY WARRANTY; without even the implied warranty of
// MERCHANTABILITY or FITNESS FOR A PARTICULAR PURPOSE.  See the
// GNU Affero General Public License for more details.
//
// You should have received a copy of the GNU Affero General Public License
// along with this program.  If not, see <http://www.gnu.org/licenses/>.

package auth

import (
	"context"
	"net/http"

	"github.com/labstack/echo/v4"
	"github.com/ory/client-go"
)

type tokenRepository interface {
	GetUserIDByToken(tokenStr string) (string, error)
}

func getCookie(name string, cookies []*http.Cookie) *http.Cookie {
	for _, cookie := range cookies {
		if cookie.Name == name {
			return cookie
		}
	}
	return nil
}

func cookieAuth(ctx context.Context, oryApiClient *client.APIClient, oryKratosSessionCookie string) (string, error) {
	// check if we have a session
	session, _, err := oryApiClient.FrontendApi.ToSession(ctx).Cookie(oryKratosSessionCookie).Execute()
	if err != nil {
		return "", err
	}
<<<<<<< HEAD

=======
>>>>>>> a9df388b
	return session.Identity.Id, nil
}

func tokenAuth(tokenRepository tokenRepository, header string) (string, error) {
	// get the user id from the database.
	// check if we need to strip a bearer prefix
	if len(header) > 7 && header[:7] == "Bearer " {
		header = header[7:]
	}
<<<<<<< HEAD
	userID, err := tokenRepository.GetUserIDByToken(header)
	if err != nil {
		return "", err
	}

	return userID, nil
=======
	return tokenRepository.GetUserIDByToken(header)
>>>>>>> a9df388b
}

func SessionMiddleware(oryApiClient *client.APIClient, tokenRepository tokenRepository) echo.MiddlewareFunc {
	return func(next echo.HandlerFunc) echo.HandlerFunc {
		return func(c echo.Context) (err error) {
			oryKratosSessionCookie := getCookie("ory_kratos_session", c.Cookies())

			var userID string

			if oryKratosSessionCookie == nil {
				// check for authorization header
				authorizationHeader := c.Request().Header.Get("Authorization")
				if authorizationHeader == "" {
					return c.JSON(401, map[string]string{"error": "no session, missing authorization header"})
				}
				userID, err = tokenAuth(tokenRepository, authorizationHeader)
			} else {
				userID, err = cookieAuth(c.Request().Context(), oryApiClient, oryKratosSessionCookie.String())
			}

			if err != nil {
<<<<<<< HEAD
				return c.JSON(401, map[string]string{"error": "no session"})
			}

			c.Set("session", NewIdentity(userID))
=======
				return c.JSON(401, map[string]string{"error": "no session, could not authenticate"})
			}

			c.Set("session", NewSession(userID))
>>>>>>> a9df388b
			c.Set("sessionCookie", oryKratosSessionCookie)

			return next(c)
		}
	}
}<|MERGE_RESOLUTION|>--- conflicted
+++ resolved
@@ -42,10 +42,6 @@
 	if err != nil {
 		return "", err
 	}
-<<<<<<< HEAD
-
-=======
->>>>>>> a9df388b
 	return session.Identity.Id, nil
 }
 
@@ -55,16 +51,7 @@
 	if len(header) > 7 && header[:7] == "Bearer " {
 		header = header[7:]
 	}
-<<<<<<< HEAD
-	userID, err := tokenRepository.GetUserIDByToken(header)
-	if err != nil {
-		return "", err
-	}
-
-	return userID, nil
-=======
 	return tokenRepository.GetUserIDByToken(header)
->>>>>>> a9df388b
 }
 
 func SessionMiddleware(oryApiClient *client.APIClient, tokenRepository tokenRepository) echo.MiddlewareFunc {
@@ -86,17 +73,10 @@
 			}
 
 			if err != nil {
-<<<<<<< HEAD
-				return c.JSON(401, map[string]string{"error": "no session"})
-			}
-
-			c.Set("session", NewIdentity(userID))
-=======
 				return c.JSON(401, map[string]string{"error": "no session, could not authenticate"})
 			}
 
 			c.Set("session", NewSession(userID))
->>>>>>> a9df388b
 			c.Set("sessionCookie", oryKratosSessionCookie)
 
 			return next(c)
