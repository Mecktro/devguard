--- conflicted
+++ resolved
@@ -102,11 +102,7 @@
 		}
 	}
 
-<<<<<<< HEAD
-	return ctx.JSON(200, app)
-=======
-	return c.JSON(200, newAsset)
->>>>>>> e34d4653
+	return ctx.JSON(200, newAsset)
 }
 
 func (a *httpController) Read(ctx core.Context) error {
