// Copyright (C) 2023 Tim Bastin, l3montree UG (haftungsbeschränkt)
//
// This program is free software: you can redistribute it and/or modify
// it under the terms of the GNU Affero General Public License as
// published by the Free Software Foundation, either version 3 of the
// License, or (at your option) any later version.
//
// This program is distributed in the hope that it will be useful,
// but WITHOUT ANY WARRANTY; without even the implied warranty of
// MERCHANTABILITY or FITNESS FOR A PARTICULAR PURPOSE.  See the
// GNU Affero General Public License for more details.
//
// You should have received a copy of the GNU Affero General Public License
// along with this program.  If not, see <http://www.gnu.org/licenses/>.

package org

import (
	"encoding/json"
	"fmt"
	"strings"

	"github.com/google/uuid"
	"github.com/l3montree-dev/devguard/internal/accesscontrol"
	"github.com/l3montree-dev/devguard/internal/core"
	"github.com/l3montree-dev/devguard/internal/database/models"
	"github.com/l3montree-dev/devguard/internal/utils"
	"github.com/ory/client-go"

	"github.com/labstack/echo/v4"
)

type httpController struct {
	organizationRepository core.OrganizationRepository
	rbacProvider           accesscontrol.RBACProvider
	projectService         core.ProjectService
	invitationRepository   core.InvitationRepository
}

func NewHttpController(repository core.OrganizationRepository, rbacProvider accesscontrol.RBACProvider, projectService core.ProjectService, invitationRepository core.InvitationRepository) *httpController {
	return &httpController{
		organizationRepository: repository,
		rbacProvider:           rbacProvider,
		projectService:         projectService,
		invitationRepository:   invitationRepository,
	}
}

func (o *httpController) Create(ctx core.Context) error {

	var req createRequest
	if err := ctx.Bind(&req); err != nil {
		return err
	}

	if err := core.V.Struct(req); err != nil {
		return echo.NewHTTPError(400, err.Error())
	}

	organization := req.toModel()

	if organization.Name == "" || organization.Slug == "" {
		return echo.NewHTTPError(409, "organizations with an empty name or an empty slug are not allowed").WithInternal(fmt.Errorf("organizations with an empty name or an empty slug are not allowed"))
	}

	err := o.organizationRepository.Create(nil, &organization)
	if err != nil {
		if strings.Contains(err.Error(), "duplicate key value") { //Check the returned error of Create Function
			return echo.NewHTTPError(409, "organization with that name already exists").WithInternal(err) //Error Code 409: conflict in current state of the resource
		}
		return echo.NewHTTPError(500, "could not create organization").WithInternal(err)
	}

<<<<<<< HEAD
	if err = o.bootstrapOrg(ctx, org); err != nil {
		return echo.NewHTTPError(500, "could not bootstrap organization").WithInternal(err)
	}

	return ctx.JSON(200, org)
=======
	if err = o.bootstrapOrg(c, organization); err != nil {
		return echo.NewHTTPError(500, "could not bootstrap organization").WithInternal(err)
	}

	return c.JSON(200, organization)
>>>>>>> e34d4653
}

func (o *httpController) bootstrapOrg(ctx core.Context, organization models.Org) error {
	// create the permissions for the organization
	rbac := o.rbacProvider.GetDomainRBAC(organization.ID.String())
<<<<<<< HEAD
	userId := core.GetSession(ctx).GetUserID()
=======
	session := core.GetSession(c)
	userId := session.GetUserID()
>>>>>>> e34d4653

	if err := rbac.GrantRole(userId, "owner"); err != nil {
		return err
	}
	if err := rbac.InheritRole("owner", "admin"); err != nil { // an owner is an admin
		return err
	}
	if err := rbac.InheritRole("admin", "member"); err != nil { // an admin is a member
		return err
	}

	if err := rbac.AllowRole("owner", "organization", []accesscontrol.Action{
		accesscontrol.ActionDelete,
	}); err != nil {
		return err
	}

	if err := rbac.AllowRole("admin", "organization", []accesscontrol.Action{
		accesscontrol.ActionUpdate,
	}); err != nil {
		return err
	}

	if err := rbac.AllowRole("admin", "project", []accesscontrol.Action{
		accesscontrol.ActionCreate,
		accesscontrol.ActionRead, // listing all projects
		accesscontrol.ActionUpdate,
		accesscontrol.ActionDelete,
	}); err != nil {
		return err
	}

	if err := rbac.AllowRole("member", "organization", []accesscontrol.Action{
		accesscontrol.ActionRead,
	}); err != nil {
		return err
	}

	ctx.Set("rbac", rbac)
	return nil
}

func (o *httpController) Update(ctx core.Context) error {
	organization := core.GetOrganization(ctx)
<<<<<<< HEAD
=======

>>>>>>> e34d4653
	members, err := FetchMembersOfOrganization(ctx)
	if err != nil {
		return echo.NewHTTPError(500, "could not get members of organization").WithInternal(err)
	}

	req := ctx.Request().Body

	defer req.Close()

	var patchRequest patchRequest
	err = json.NewDecoder(req).Decode(&patchRequest)
	if err != nil {
		return echo.NewHTTPError(400, "could not decode request").WithInternal(err)
	}

	updated := patchRequest.applyToModel(&organization)

	if organization.Name == "" || organization.Slug == "" {
		return echo.NewHTTPError(409, "organizations with an empty name or an empty slug are not allowed").WithInternal(fmt.Errorf("organizations with an empty name or an empty slug are not allowed"))
	}

	if updated {
		err := o.organizationRepository.Update(nil, &organization)
		if err != nil {
			return echo.NewHTTPError(500, "could not update organization").WithInternal(err)
		}
	}

	resp := orgDetailsDTO{
		OrgDTO:  fromModel(organization),
		Members: members,
	}

	return ctx.JSON(200, resp)
}

func (o *httpController) Delete(ctx core.Context) error {
	// get the id of the organization
<<<<<<< HEAD
	organizationID := core.GetOrganization(ctx).GetID()
=======
	organizationID := core.GetOrganization(c).GetID()
>>>>>>> e34d4653

	// delete the organization
	err := o.organizationRepository.Delete(nil, organizationID)
	if err != nil {
		return echo.NewHTTPError(500, "could not delete organization").WithInternal(err)
	}

	return ctx.NoContent(200)
}

func (c *httpController) ContentTree(ctx core.Context) error {
	// get the whole content tree of the organization
	// this means all projects and their corresponding assets

	// get the organization from the context
	organization := core.GetOrganization(ctx)

	ps, err := c.projectService.ListAllowedProjects(ctx)
	if err != nil {
		return echo.NewHTTPError(500, "could not get projects").WithInternal(err)
	}

	projects := utils.Map(ps, func(p models.Project) string {
		return p.ID.String()
	})

	return ctx.JSON(200, c.organizationRepository.ContentTree(organization.GetID(), projects))
}

func (c *httpController) AcceptInvitation(ctx core.Context) error {
	// get the code and the org id from the path
	var req acceptInvitationRequest
	if err := ctx.Bind(&req); err != nil {
		return echo.NewHTTPError(400, "could not bind request").WithInternal(err)
	}

	if err := core.V.Struct(req); err != nil {
		return echo.NewHTTPError(400, err.Error())
	}

	code := req.Code

	// find the invitation
	invitation, err := c.invitationRepository.FindByCode(code)
	if err != nil {
		return echo.NewHTTPError(404, "invitation not found").WithInternal(err)
	}

	// get the user id from the session
	userID := core.GetSession(ctx).GetUserID()
	// get the email of that user
	// get the auth admin client from the context
	authAdminClient := core.GetAuthAdminClient(ctx)
	// fetch the users from the auth service
	m, err := authAdminClient.GetIdentity(ctx.Request().Context(), userID)
	if err != nil {
		return echo.NewHTTPError(500, "could not get user").WithInternal(err)
	}

	email := m.Traits.(map[string]any)["email"].(string)
	if email != invitation.Email {
		return echo.NewHTTPError(401, "email does not match")
	}

	// get the rbac from the context
	rbac := c.rbacProvider.GetDomainRBAC((invitation.OrganizationID).String())
	// grant the user the role of member
	err = rbac.GrantRole(userID, "member")
	if err != nil {
		return echo.NewHTTPError(500, "could not grant role").WithInternal(err)
	}

	// delete the invitation
	err = c.invitationRepository.Delete(nil, invitation.ID)
	if err != nil {
		return echo.NewHTTPError(500, "could not delete invitation").WithInternal(err)
	}

	return ctx.JSON(200,
		fromModel(invitation.Organization),
	)
}

func (c *httpController) InviteMember(ctx core.Context) error {
	// we expect an email address in the request.
	// afterwards we create a new invitation model and a code corresponding to the invitation
	var req inviteRequest
	if err := ctx.Bind(&req); err != nil {
		return err
	}

	if err := core.V.Struct(req); err != nil {
		return echo.NewHTTPError(400, err.Error())
	}

	// get the organization from the context
	organization := core.GetOrganization(ctx)

	model := models.Invitation{
		OrganizationID: organization.GetID(),
		Email:          req.Email,
		Code:           uuid.NewString(),
	}

	// save the model
	err := c.invitationRepository.Save(nil, &model)
	if err != nil {
		return echo.NewHTTPError(500, "could not save invitation").WithInternal(err)
	}

	return ctx.JSON(200, model) // for now return the model - later on we should send an email
}

func (c *httpController) ChangeRole(ctx core.Context) error {
	// get the user id from the request
	var req changeRoleRequest

	userId := ctx.Param("userId")
	if userId == "" {
		return echo.NewHTTPError(400, "userId is required")
	}

	if err := ctx.Bind(&req); err != nil {
		return echo.NewHTTPError(400, "could not bind request").WithInternal(err)
	}

	if err := core.V.Struct(req); err != nil {
		return echo.NewHTTPError(400, err.Error())
	}

	// get the rbac from the context
	rbac := core.GetRBAC(ctx)

	//
	rbac.RevokeRole(userId, "member") // nolint:errcheck// we do not care if the user is not a member
	rbac.RevokeRole(userId, "admin")  // nolint:errcheck// we do not care if the user is not a member

	if err := rbac.GrantRole(userId, req.Role); err != nil {
		return echo.NewHTTPError(500, "could not grant role").WithInternal(err)
	}

	return ctx.NoContent(200)
}

func (c *httpController) RemoveMember(ctx core.Context) error {
	// get the user id from the request
	userId := ctx.Param("userId")

	// get the rbac from the context
	rbac := core.GetRBAC(ctx)

	//
	rbac.RevokeRole(userId, "member") // nolint:errcheck// we do not care if the user is not a member
	rbac.RevokeRole(userId, "admin")  // nolint:errcheck// we do not care if the user is not an admin

	// remove member from all projects
	projects, err := c.projectService.ListProjectsByOrganizationID(core.GetOrganization(ctx).GetID())
	if err != nil {
		return echo.NewHTTPError(500, "could not get projects").WithInternal(err)
	}

	for _, project := range projects {
		rbac.RevokeRoleInProject(userId, "member", project.ID.String()) // nolint:errcheck// we do not care if the user is not a member
		rbac.RevokeRoleInProject(userId, "admin", project.ID.String())  // nolint:errcheck// we do not care if the user is not an admin
	}

	return ctx.NoContent(200)
}

func FetchMembersOfOrganization(ctx core.Context) ([]core.User, error) {
	// get all members from the organization
	organization := core.GetOrganization(ctx)
	accessControl := core.GetRBAC(ctx)

	members, err := accessControl.GetAllMembersOfOrganization()

	if err != nil {
		return nil, err
	}

	// get the auth admin client from the context
	authAdminClient := core.GetAuthAdminClient(ctx)
	// fetch the users from the auth service
	m, err := authAdminClient.ListUser(client.IdentityAPIListIdentitiesRequest{}.Ids(members))
	if err != nil {
		return nil, err
	}

	// get the roles for the members

	errGroup := utils.ErrGroup[map[string]string](10)
	for _, member := range m {
		errGroup.Go(func() (map[string]string, error) {
			role, err := accessControl.GetDomainRole(member.Id)
			if err != nil {
				return nil, err
			}
			return map[string]string{member.Id: role}, nil
		})
	}

	roles, err := errGroup.WaitAndCollect()
	if err != nil {
		return nil, err
	}

	roleMap := utils.Reduce(roles, func(acc map[string]string, r map[string]string) map[string]string {
		for k, v := range r {
			acc[k] = v
		}
		return acc
	}, make(map[string]string))

	users := make([]core.User, len(m))
	for i, member := range m {
		nameMap := member.Traits.(map[string]any)["name"].(map[string]any)
		var name string
		if nameMap != nil {
			if nameMap["first"] != nil {
				name += nameMap["first"].(string)
			}
			if nameMap["last"] != nil {
				name += " " + nameMap["last"].(string)
			}
		}

		users[i] = core.User{
			ID:   member.Id,
			Name: name,
			Role: roleMap[member.Id],
		}
	}

	// get the role of the users in the organization

	// fetch all members from third party integrations
	thirdPartyIntegrations := core.GetThirdPartyIntegration(ctx)
	users = append(users, thirdPartyIntegrations.GetUsers(organization)...)
	return users, nil
}

func (o *httpController) Members(ctx core.Context) error {
	users, err := FetchMembersOfOrganization(ctx)
	if err != nil {
		return echo.NewHTTPError(500, "could not get members of organization").WithInternal(err)
	}

	return ctx.JSON(200, users)
}

func (o *httpController) Read(ctx core.Context) error {
	// get the organization from the context
	organization := core.GetOrganization(ctx)
	// fetch the regular members of the current organization
	members, err := FetchMembersOfOrganization(ctx)

	if err != nil {
		return echo.NewHTTPError(500, "could not get members of organization").WithInternal(err)
	}

	resp := orgDetailsDTO{
		OrgDTO:  fromModel(organization),
		Members: members,
	}

	return ctx.JSON(200, resp)
}

func (o *httpController) List(ctx core.Context) error {
	// get all organizations the user has access to
	userID := core.GetSession(ctx).GetUserID()

	domains, err := o.rbacProvider.DomainsOfUser(userID)

	if err != nil {
		return echo.NewHTTPError(500, "could not get domains of user").WithInternal(err)
	}

	// transform the domains to organization ids
	organizationIDs := make([]uuid.UUID, len(domains))
	for i, domain := range domains {
		id, err := uuid.Parse(domain)
		if err != nil {
			continue
		}
		organizationIDs[i] = id
	}

	// get the organizations from the database
	organizations, err := o.organizationRepository.List(organizationIDs)

	if err != nil {
		return echo.NewHTTPError(500, "could not read organizations").WithInternal(err)
	}

	return ctx.JSON(200, organizations)
}

func (o *httpController) Metrics(ctx core.Context) error {
	owner, err := core.GetRBAC(ctx).GetOwnerOfOrganization()
	if err != nil {
		return echo.NewHTTPError(500, "could not get owner of organization").WithInternal(err)
	}
	return ctx.JSON(200, map[string]string{"ownerId": owner})
}<|MERGE_RESOLUTION|>--- conflicted
+++ resolved
@@ -71,30 +71,17 @@
 		return echo.NewHTTPError(500, "could not create organization").WithInternal(err)
 	}
 
-<<<<<<< HEAD
-	if err = o.bootstrapOrg(ctx, org); err != nil {
+	if err = o.bootstrapOrg(ctx, organization); err != nil {
 		return echo.NewHTTPError(500, "could not bootstrap organization").WithInternal(err)
 	}
 
-	return ctx.JSON(200, org)
-=======
-	if err = o.bootstrapOrg(c, organization); err != nil {
-		return echo.NewHTTPError(500, "could not bootstrap organization").WithInternal(err)
-	}
-
-	return c.JSON(200, organization)
->>>>>>> e34d4653
+	return ctx.JSON(200, organization)
 }
 
 func (o *httpController) bootstrapOrg(ctx core.Context, organization models.Org) error {
 	// create the permissions for the organization
 	rbac := o.rbacProvider.GetDomainRBAC(organization.ID.String())
-<<<<<<< HEAD
 	userId := core.GetSession(ctx).GetUserID()
-=======
-	session := core.GetSession(c)
-	userId := session.GetUserID()
->>>>>>> e34d4653
 
 	if err := rbac.GrantRole(userId, "owner"); err != nil {
 		return err
@@ -139,10 +126,6 @@
 
 func (o *httpController) Update(ctx core.Context) error {
 	organization := core.GetOrganization(ctx)
-<<<<<<< HEAD
-=======
-
->>>>>>> e34d4653
 	members, err := FetchMembersOfOrganization(ctx)
 	if err != nil {
 		return echo.NewHTTPError(500, "could not get members of organization").WithInternal(err)
@@ -181,11 +164,7 @@
 
 func (o *httpController) Delete(ctx core.Context) error {
 	// get the id of the organization
-<<<<<<< HEAD
 	organizationID := core.GetOrganization(ctx).GetID()
-=======
-	organizationID := core.GetOrganization(c).GetID()
->>>>>>> e34d4653
 
 	// delete the organization
 	err := o.organizationRepository.Delete(nil, organizationID)
