--- conflicted
+++ resolved
@@ -474,19 +474,10 @@
 }
 
 func (s *service) CloseIssuesAsFixed(asset models.Asset, vulnList []models.DependencyVuln) error {
-<<<<<<< HEAD
 	if len(vulnList) == 0 {
 		return nil
 	}
-	project, err := s.projectRepository.Read(asset.ProjectID)
-	if err != nil {
-		return err
-	}
-
-	repoID, err := core.GetRepositoryIdFromAssetAndProject(project, asset)
-=======
 	repoID, err := core.GetRepositoryID(&asset)
->>>>>>> 16d5c5ce
 	if err != nil {
 		return nil //We don't want to return an error if the user has not yet linked his repo with devguard
 	}
