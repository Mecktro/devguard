--- conflicted
+++ resolved
@@ -108,12 +108,6 @@
 	return ScanNormalizedSBOM(s, asset, assetVersion, normalizedBom, scannerID, userID)
 }
 
-<<<<<<< HEAD
-=======
-	return ScanNormalizedSBOM(s, asset, assetVersion, normalizedBom, scannerID, userID)
-}
-
->>>>>>> e9a5038d
 func ScanNormalizedSBOM(s *httpController, asset models.Asset, assetVersion models.AssetVersion, normalizedBom normalize.SBOM, scannerID string, userID string) (ScanResponse, error) {
 	scanResults := ScanResponse{} //Initialize empty struct to return when an error happens
 	vulns, err := s.sbomScanner.Scan(normalizedBom)
