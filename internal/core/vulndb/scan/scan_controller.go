// Copyright (C) 2024 Tim Bastin, l3montree UG (haftungsbeschränkt)
//
// This program is free software: you can redistribute it and/or modify
// it under the terms of the GNU Affero General Public License as
// published by the Free Software Foundation, either version 3 of the
// License, or (at your option) any later version.
//
// This program is distributed in the hope that it will be useful,
// but WITHOUT ANY WARRANTY; without even the implied warranty of
// MERCHANTABILITY or FITNESS FOR A PARTICULAR PURPOSE.  See the
// GNU Affero General Public License for more details.
//
// You should have received a copy of the GNU Affero General Public License
// along with this program.  If not, see <http://www.gnu.org/licenses/>.

package scan

import (
	"log/slog"
	"time"

	cdx "github.com/CycloneDX/cyclonedx-go"
	"github.com/l3montree-dev/devguard/internal/core"
	"github.com/l3montree-dev/devguard/internal/core/dependency_vuln"
	"github.com/l3montree-dev/devguard/internal/core/normalize"
	"github.com/l3montree-dev/devguard/internal/database/models"
	"github.com/l3montree-dev/devguard/internal/utils"
)

type httpController struct {
	db                     core.DB
	sbomScanner            *sbomScanner
	cveRepository          core.CveRepository
	componentRepository    core.ComponentRepository
	assetRepository        core.AssetRepository
	assetVersionRepository core.AssetVersionRepository
	assetVersionService    core.AssetVersionService
	statisticsService      core.StatisticsService

	dependencyVulnService core.DependencyVulnService
}

func NewHttpController(db core.DB, cveRepository core.CveRepository, componentRepository core.ComponentRepository, assetRepository core.AssetRepository, assetVersionRepository core.AssetVersionRepository, assetVersionService core.AssetVersionService, statisticsService core.StatisticsService, dependencyVulnService core.DependencyVulnService) *httpController {
	cpeComparer := NewCPEComparer(db)
	purlComparer := NewPurlComparer(db)

	scanner := NewSBOMScanner(cpeComparer, purlComparer, cveRepository)
	return &httpController{
		db:                     db,
		sbomScanner:            scanner,
		cveRepository:          cveRepository,
		componentRepository:    componentRepository,
		assetVersionService:    assetVersionService,
		assetRepository:        assetRepository,
		assetVersionRepository: assetVersionRepository,
		statisticsService:      statisticsService,
		dependencyVulnService:  dependencyVulnService,
	}
}

type ScanResponse struct {
	AmountOpened    int                                 `json:"amountOpened"`
	AmountClosed    int                                 `json:"amountClosed"`
	DependencyVulns []dependency_vuln.DependencyVulnDTO `json:"dependencyVulns"`
}

type FirstPartyScanResponse struct {
	AmountOpened    int                                 `json:"amountOpened"`
	AmountClosed    int                                 `json:"amountClosed"`
	FirstPartyVulns []dependency_vuln.FirstPartyVulnDTO `json:"firstPartyVulns"`
}

func DependencyVulnScan(c core.Context, bom normalize.SBOM, s *httpController) (ScanResponse, error) {
	scanResults := ScanResponse{} //Initialize empty struct to return when an error happens

	normalizedBom := bom
	asset := core.GetAsset(c)

	userID := core.GetSession(c).GetUserID()

	tag := c.Request().Header.Get("X-Tag")

	defaultBranch := c.Request().Header.Get("X-Asset-Default-Branch")
	assetVersionName := c.Request().Header.Get("X-Asset-Ref")
	if assetVersionName == "" {
		slog.Warn("no X-Asset-Ref header found. Using main as ref name")
		assetVersionName = "main"
		defaultBranch = "main"
	}

	assetVersion, err := s.assetVersionRepository.FindOrCreate(assetVersionName, asset.ID, tag, defaultBranch)
	if err != nil {
		slog.Error("could not find or create asset version", "err", err)
		return scanResults, err
	}

	scannerID := c.Request().Header.Get("X-Scanner")
	if scannerID == "" {
		slog.Error("no X-Scanner header found")
		return scanResults, err
	}

	//check if risk management is enabled
	riskManagementEnabled := c.Request().Header.Get("X-Risk-Management")
	doRiskManagement := riskManagementEnabled != "false"

	if doRiskManagement {
		// update the sbom in the database in parallel
		if err := s.assetVersionService.UpdateSBOM(assetVersion, scannerID, normalizedBom); err != nil {
			slog.Error("could not update sbom", "err", err)
			return scanResults, err
		}
	}

	// scan the bom we just retrieved.
	vulns, err := s.sbomScanner.Scan(normalizedBom)

	if err != nil {
		slog.Error("could not scan file", "err", err)
		return scanResults, err
	}

	// handle the scan result
<<<<<<< HEAD
	amountOpened, amountClose, newState, err := s.assetVersionService.HandleScanResult(asset, &assetVersion, vulns, scannerID, userID, doRiskManagement)
=======
	opened, closed, newState, err := s.assetVersionService.HandleScanResult(asset, &assetVersion, vulns, scannerID, scannerID, userID, doRiskManagement)
>>>>>>> cc5eacb2
	if err != nil {
		slog.Error("could not handle scan result", "err", err)
		return scanResults, err
	}

	//Check if we want to create an issue for this assetVersion
	if s.dependencyVulnService.ShouldCreateIssues(assetVersion) {
		go func() {
			err := s.dependencyVulnService.CreateIssuesForVulnsIfThresholdExceeded(asset, opened)
			if err != nil {
				slog.Error("could not create issues for vulnerabilities", "err", err)
			}
			// close the fixed vulnerabilities
			err = s.dependencyVulnService.CloseIssuesAsFixed(asset, closed)
			if err != nil {
				slog.Error("could not close issues for vulnerabilities", "err", err)
			}
		}()
	}

	if doRiskManagement {
		slog.Info("recalculating risk history for asset", "asset version", assetVersion.Name, "assetID", asset.ID)
		if err := s.statisticsService.UpdateAssetRiskAggregation(&assetVersion, asset.ID, utils.OrDefault(assetVersion.LastHistoryUpdate, assetVersion.CreatedAt), time.Now(), true); err != nil {
			slog.Error("could not recalculate risk history", "err", err)
			return scanResults, err
		}

		// save the asset
		if err := s.assetVersionRepository.Save(nil, &assetVersion); err != nil {
			slog.Error("could not save asset", "err", err)
			return scanResults, err
		}
	}
	scanResults.AmountOpened = len(opened) //Fill in the results
	scanResults.AmountClosed = len(closed)
	scanResults.DependencyVulns = utils.Map(newState, dependency_vuln.DependencyVulnToDto)

	return scanResults, nil
}

func (s *httpController) FirstPartyVulnScan(c core.Context) error {
	var sarifScan models.SarifResult
	if err := c.Bind(&sarifScan); err != nil {
		return err
	}

	asset := core.GetAsset(c)
	userID := core.GetSession(c).GetUserID()

	tag := c.Request().Header.Get("X-Tag")

	defaultBranch := c.Request().Header.Get("X-Asset-Default-Branch")
	assetVersionName := c.Request().Header.Get("X-Asset-Ref")
	if assetVersionName == "" {
		slog.Warn("no X-Asset-Ref header found. Using main as ref name")
		assetVersionName = "main"
	}

	assetVersion, err := s.assetVersionRepository.FindOrCreate(assetVersionName, asset.ID, tag, defaultBranch)
	if err != nil {
		slog.Error("could not find or create asset version", "err", err)
		return c.JSON(500, map[string]string{"error": "could not find or create asset version"})
	}

	scannerID := c.Request().Header.Get("X-Scanner")
	if scannerID == "" {
		slog.Error("no X-Scanner header found")
		return c.JSON(400, map[string]string{
			"error": "no X-Scanner header found",
		})
	}

	//check if risk management is enabled
	riskManagementEnabled := c.Request().Header.Get("X-Risk-Management")
	doRiskManagement := riskManagementEnabled != "false"

	// handle the scan result
	amountOpened, amountClose, newState, err := s.assetVersionService.HandleFirstPartyVulnResult(asset, &assetVersion, sarifScan, scannerID, userID, true)
	if err != nil {
		slog.Error("could not handle scan result", "err", err)
		return c.JSON(500, map[string]string{"error": "could not handle scan result"})
	}

	if doRiskManagement {
		err := s.assetVersionRepository.Save(nil, &assetVersion)
		if err != nil {
			slog.Error("could not save asset", "err", err)
		}
	}

	return c.JSON(200, FirstPartyScanResponse{
		AmountOpened:    amountOpened,
		AmountClosed:    amountClose,
		FirstPartyVulns: utils.Map(newState, dependency_vuln.FirstPartyVulnToDto),
	})

}

func (s *httpController) ScanDependencyVulnFromProject(c core.Context) error {
	bom := new(cdx.BOM)
	decoder := cdx.NewBOMDecoder(c.Request().Body, cdx.BOMFileFormatJSON)
	defer c.Request().Body.Close()
	if err := decoder.Decode(bom); err != nil {
		return err
	}

	scanResults, err := DependencyVulnScan(c, normalize.FromCdxBom(bom, true), s)
	if err != nil {
		return err
	}
	return c.JSON(200, scanResults)

}

func (s *httpController) ScanSbomFile(c core.Context) error {

	var maxSize int64 = 16 * 1024 * 1024 //Max Upload Size 16mb
	err := c.Request().ParseMultipartForm(maxSize)
	if err != nil {
		slog.Error("error when parsing data")
		return err
	}
	file, _, err := c.Request().FormFile("file")
	if err != nil {
		slog.Error("error when forming file")
		return err
	}
	defer file.Close()

	bom := new(cdx.BOM)
	decoder := cdx.NewBOMDecoder(file, cdx.BOMFileFormatJSON)
	if err := decoder.Decode(bom); err != nil {
		return err
	}

	scanResults, err := DependencyVulnScan(c, normalize.FromCdxBom(bom, true), s)
	if err != nil {
		return err
	}
	return c.JSON(200, scanResults)

}<|MERGE_RESOLUTION|>--- conflicted
+++ resolved
@@ -121,11 +121,7 @@
 	}
 
 	// handle the scan result
-<<<<<<< HEAD
-	amountOpened, amountClose, newState, err := s.assetVersionService.HandleScanResult(asset, &assetVersion, vulns, scannerID, userID, doRiskManagement)
-=======
-	opened, closed, newState, err := s.assetVersionService.HandleScanResult(asset, &assetVersion, vulns, scannerID, scannerID, userID, doRiskManagement)
->>>>>>> cc5eacb2
+	opened, closed, newState, err := s.assetVersionService.HandleScanResult(asset, &assetVersion, vulns, scannerID, userID, doRiskManagement)
 	if err != nil {
 		slog.Error("could not handle scan result", "err", err)
 		return scanResults, err
