package integrations

import (
	"context"
	"encoding/json"
	"os"

	"github.com/labstack/echo/v4"
	"github.com/pkg/errors"
	gitlab "gitlab.com/gitlab-org/api/client-go"

	"fmt"
	"io"
	"log"
	"log/slog"
	"net/http"
	"strconv"
	"strings"

	"github.com/google/go-github/v62/github"
	"github.com/google/uuid"
	"github.com/l3montree-dev/devguard/internal/common"
	"github.com/l3montree-dev/devguard/internal/core"
	"github.com/l3montree-dev/devguard/internal/core/org"
	"github.com/l3montree-dev/devguard/internal/core/risk"
	"github.com/l3montree-dev/devguard/internal/database/models"
	"github.com/l3montree-dev/devguard/internal/database/repositories"
	"github.com/l3montree-dev/devguard/internal/utils"
)

type gitlabClientFacade interface {
	CreateIssue(ctx context.Context, pid int, opt *gitlab.CreateIssueOptions) (*gitlab.Issue, *gitlab.Response, error)
	CreateIssueComment(ctx context.Context, pid int, issue int, opt *gitlab.CreateIssueNoteOptions) (*gitlab.Note, *gitlab.Response, error)
	EditIssue(ctx context.Context, pid int, issue int, opt *gitlab.UpdateIssueOptions) (*gitlab.Issue, *gitlab.Response, error)
	EditIssueLabel(ctx context.Context, pid int, issue int, labels []*gitlab.CreateLabelOptions) (*gitlab.Response, error)

	ListProjectHooks(ctx context.Context, projectId int, options *gitlab.ListProjectHooksOptions) ([]*gitlab.ProjectHook, *gitlab.Response, error)
	AddProjectHook(ctx context.Context, projectId int, opt *gitlab.AddProjectHookOptions) (*gitlab.ProjectHook, *gitlab.Response, error)
	DeleteProjectHook(ctx context.Context, projectId int, hookId int) (*gitlab.Response, error)

	ListVariables(ctx context.Context, projectId int, options *gitlab.ListProjectVariablesOptions) ([]*gitlab.ProjectVariable, *gitlab.Response, error)
	CreateVariable(ctx context.Context, projectId int, opt *gitlab.CreateProjectVariableOptions) (*gitlab.ProjectVariable, *gitlab.Response, error)
	UpdateVariable(ctx context.Context, projectId int, key string, opt *gitlab.UpdateProjectVariableOptions) (*gitlab.ProjectVariable, *gitlab.Response, error)
	RemoveVariable(ctx context.Context, projectId int, key string) (*gitlab.Response, error)

	CreateMergeRequest(ctx context.Context, project string, opt *gitlab.CreateMergeRequestOptions) (*gitlab.MergeRequest, *gitlab.Response, error)
	GetProject(ctx context.Context, projectId int) (*gitlab.Project, *gitlab.Response, error)
}

type gitlabRepository struct {
	*gitlab.Project
	gitlabIntegrationId string
}

func (g gitlabRepository) toRepository() core.Repository {
	return core.Repository{
		ID:    fmt.Sprintf("gitlab:%s:%d", g.gitlabIntegrationId, g.ID),
		Label: g.NameWithNamespace,
	}
}

type gitlabIntegration struct {
	gitlabIntegrationRepository core.GitlabIntegrationRepository
	externalUserRepository      core.ExternalUserRepository

	aggregatedVulnRepository core.VulnRepository
	//TODO: remove this
	dependencyVulnRepository core.DependencyVulnRepository
	vulnEventRepository      core.VulnEventRepository
	frontendUrl              string
	orgRepository            core.OrganizationRepository

	projectRepository      core.ProjectRepository
	assetRepository        core.AssetRepository
	assetVersionRepository core.AssetVersionRepository
	componentRepository    core.ComponentRepository

	gitlabClientFactory func(id uuid.UUID) (gitlabClientFacade, error)
}

var _ core.ThirdPartyIntegration = &gitlabIntegration{}

func messageWasCreatedByDevguard(message string) bool {
	var messages = map[string]string{
		"accept":         "accepted the vulnerability",
		"false-positive": "marked the vulnerability as false positive",
		"reopen":         "reopened the vulnerability",
		"comment":        "commented on the vulnerability",
	}

	if !strings.Contains(message, "----") {
		return false
	}

	// check if one of the messages is in the comment
	for _, m := range messages {
		if strings.Contains(message, m) {
			return true
		}
	}

	return false
}

func NewGitLabIntegration(db core.DB) *gitlabIntegration {
	gitlabIntegrationRepository := repositories.NewGitLabIntegrationRepository(db)

	aggregatedVulnRepository := repositories.NewAggregatedVulnRepository(db)
	dependencyVulnRepository := repositories.NewDependencyVulnRepository(db)
	vulnEventRepository := repositories.NewVulnEventRepository(db)
	externalUserRepository := repositories.NewExternalUserRepository(db)
	assetRepository := repositories.NewAssetRepository(db)
	assetVersionRepository := repositories.NewAssetVersionRepository(db)
	projectRepository := repositories.NewProjectRepository(db)
	componentRepository := repositories.NewComponentRepository(db)

	orgRepository := repositories.NewOrgRepository(db)

	frontendUrl := os.Getenv("FRONTEND_URL")
	if frontendUrl == "" {
		panic("FRONTEND_URL is not set")
	}

	return &gitlabIntegration{
		frontendUrl:                 frontendUrl,
		aggregatedVulnRepository:    aggregatedVulnRepository,
		gitlabIntegrationRepository: gitlabIntegrationRepository,
		dependencyVulnRepository:    dependencyVulnRepository,
		vulnEventRepository:         vulnEventRepository,
		assetRepository:             assetRepository,
		assetVersionRepository:      assetVersionRepository,
		externalUserRepository:      externalUserRepository,
		projectRepository:           projectRepository,
		componentRepository:         componentRepository,
		orgRepository:               orgRepository,

		gitlabClientFactory: func(id uuid.UUID) (gitlabClientFacade, error) {
			integration, err := gitlabIntegrationRepository.Read(id)
			if err != nil {
				return nil, err
			}
			client, err := gitlab.NewClient(integration.AccessToken, gitlab.WithBaseURL(integration.GitLabUrl))

			if err != nil {
				return nil, err
			}

			return gitlabClient{Client: client, GitLabIntegration: integration}, nil
		},
	}
}

func (g *gitlabIntegration) IntegrationEnabled(ctx core.Context) bool {
	return len(core.GetOrganization(ctx).GitLabIntegrations) > 0
}

func (g *gitlabIntegration) WantsToHandleWebhook(ctx core.Context) bool {
	event := ctx.Request().Header.Get("X-Gitlab-Event")
	return strings.TrimSpace(event) != ""
}

func isEventSubscribed(event gitlab.EventType) bool {
	for _, e := range []gitlab.EventType{
		gitlab.EventTypeNote,
		gitlab.EventTypeIssue,
	} {
		if event == e {
			return true
		}
	}
	return false
}

func parseWebhook(r *http.Request) (any, error) {
	defer func() {
		if _, err := io.Copy(io.Discard, r.Body); err != nil {
			log.Printf("could discard request body: %v", err)
		}
		if err := r.Body.Close(); err != nil {
			log.Printf("could not close request body: %v", err)
		}
	}()

	if r.Method != http.MethodPost {
		return nil, errors.New("invalid HTTP Method")
	}

	event := r.Header.Get("X-Gitlab-Event")
	if strings.TrimSpace(event) == "" {
		return nil, errors.New("missing X-Gitlab-Event Header")
	}

	eventType := gitlab.EventType(event)
	if !isEventSubscribed(eventType) {
		return nil, errors.New("event not defined to be parsed")
	}

	payload, err := io.ReadAll(r.Body)
	if err != nil || len(payload) == 0 {
		return nil, errors.New("error reading request body")
	}

	return gitlab.ParseWebhook(eventType, payload)
}

func (g *gitlabIntegration) HandleWebhook(ctx core.Context) error {
	event, err := parseWebhook(ctx.Request())
	if err != nil {
		slog.Error("could not parse gitlab webhook", "err", err)
		return err
	}

	switch event := event.(type) {
	case *gitlab.IssueEvent:
		issueId := event.ObjectAttributes.IID

		// look for a dependencyVuln with such a github ticket id
		vuln, err := g.aggregatedVulnRepository.FindByTicketID(nil, fmt.Sprintf("gitlab:%d/%d", event.Project.ID, issueId))
		if err != nil {
			slog.Debug("could not find dependencyVuln by ticket id", "err", err, "ticketId", issueId)
			return nil
		}

		action := event.ObjectAttributes.Action

		// make sure to save the user - it might be a new user or it might have new values defined.
		// we do not care about any error - and we want speed, thus do it on a goroutine
		go func() {
			org, err := g.aggregatedVulnRepository.GetOrgFromVuln(vuln)
			if err != nil {
				slog.Error("could not get org from dependencyVuln id", "err", err)
				return
			}
			// save the user in the database
			user := models.ExternalUser{
				ID:        fmt.Sprintf("gitlab:%d", event.User.ID),
				Username:  event.User.Name,
				AvatarURL: event.User.AvatarURL,
			}

			err = g.externalUserRepository.Save(nil, &user)
			if err != nil {
				slog.Error("could not save github user", "err", err)
				return
			}

			if err = g.externalUserRepository.GetDB(nil).Model(&user).Association("Organizations").Append([]models.Org{org}); err != nil {
				slog.Error("could not append user to organization", "err", err)
			}
		}()

		switch action {
		case "close":

			vulnDependencyVuln := vuln.(*models.DependencyVuln)
			vulnEvent := models.NewAcceptedEvent(vuln.GetID(), fmt.Sprintf("gitlab:%d", event.User.ID), fmt.Sprintf("This CVE is marked as accepted by %s", event.User.Name))

			err := g.dependencyVulnRepository.ApplyAndSave(nil, vulnDependencyVuln, &vulnEvent)
			if err != nil {
				slog.Error("could not save dependencyVuln and event", "err", err)
			}
		case "reopen":
			vulnDependencyVuln := vuln.(*models.DependencyVuln)
			vulnEvent := models.NewReopenedEvent(vuln.GetID(), fmt.Sprintf("gitlab:%d", event.User.ID), fmt.Sprintf("This CVE was reopened by %s", event.User.Name))

			err := g.dependencyVulnRepository.ApplyAndSave(nil, vulnDependencyVuln, &vulnEvent)
			if err != nil {
				slog.Error("could not save dependencyVuln and event", "err", err)
			}
		}

	case *gitlab.IssueCommentEvent:
		// check if the issue is a devguard issue
		issueId := event.Issue.IID

		// check if the user is a bot - we do not want to handle bot comments
		// if event.Comment.User.GetType() == "Bot" {
		// 	return nil
		// }
		// look for a dependencyVuln with such a github ticket id
		vuln, err := g.aggregatedVulnRepository.FindByTicketID(nil, fmt.Sprintf("gitlab:%d/%d", event.ProjectID, issueId))
		if err != nil {
			slog.Debug("could not find dependencyVuln by ticket id", "err", err, "ticketId", issueId)
			return nil
		}

		comment := event.ObjectAttributes.Note

		if messageWasCreatedByDevguard(comment) {
			return nil
		}

		// get the asset
		assetVersion, err := g.assetVersionRepository.Read(vuln.GetAssetVersionName(), vuln.GetAssetID())
		if err != nil {
			slog.Error("could not read asset version", "err", err)
			return err
		}

		asset, err := g.assetRepository.Read(assetVersion.AssetID)
		if err != nil {
			slog.Error("could not read asset", "err", err)
			return err
		}

		// make sure to save the user - it might be a new user or it might have new values defined.
		// we do not care about any error - and we want speed, thus do it on a goroutine
		go func() {
			org, err := g.aggregatedVulnRepository.GetOrgFromVuln(vuln)
			if err != nil {
				slog.Error("could not get org from dependencyVuln id", "err", err)
				return
			}
			// save the user in the database
			user := models.ExternalUser{
				ID:        fmt.Sprintf("gitlab:%d", event.User.ID),
				Username:  event.User.Username,
				AvatarURL: event.User.AvatarURL,
			}

			err = g.externalUserRepository.Save(nil, &user)
			if err != nil {
				slog.Error("could not save github user", "err", err)
				return
			}

			if err = g.externalUserRepository.GetDB(nil).Model(&user).Association("Organizations").Append([]models.Org{org}); err != nil {
				slog.Error("could not append user to organization", "err", err)
			}
		}()

		// create a new event based on the comment
		vulnEvent := createNewVulnEventBasedOnComment(vuln.GetID(), fmt.Sprintf("gitlab:%d", event.User.ID), comment)

		vulnEvent.Apply(vuln)
		// save the dependencyVuln and the event in a transaction
		err = g.aggregatedVulnRepository.Transaction(func(tx core.DB) error {
			err := g.aggregatedVulnRepository.Save(tx, &vuln)
			if err != nil {
				return err
			}
			err = g.vulnEventRepository.Save(tx, &vulnEvent)
			if err != nil {
				return err
			}
			return nil
		})
		if err != nil {
			slog.Error("could not save dependencyVuln and event", "err", err)
			return err
		}

		// get the integration id based on the asset
		integrationId, err := extractIntegrationIdFromRepoId(utils.SafeDereference(asset.RepositoryID))
		if err != nil {
			slog.Error("could not extract integration id from repo id", "err", err)
			return err
		}

		// get the project id based on the asset
		projectId, err := extractProjectIdFromRepoId(utils.SafeDereference(asset.RepositoryID))
		if err != nil {
			slog.Error("could not extract project id from repo id", "err", err)
			return err
		}

		// make sure to update the github issue accordingly
		client, err := g.gitlabClientFactory(integrationId)
		if err != nil {
			slog.Error("could not create github client", "err", err)
			return err
		}

		switch vulnEvent.Type {
		case models.EventTypeAccepted:
			labels := getLabels(vuln)
			_, _, err = client.EditIssue(ctx.Request().Context(), projectId, issueId, &gitlab.UpdateIssueOptions{
				StateEvent: gitlab.Ptr("close"),
				Labels:     gitlab.Ptr(gitlab.LabelOptions(labels)),
			})
			return err
		case models.EventTypeFalsePositive:
			labels := getLabels(vuln)
			_, _, err = client.EditIssue(ctx.Request().Context(), projectId, issueId, &gitlab.UpdateIssueOptions{
				StateEvent: gitlab.Ptr("close"),
				Labels:     gitlab.Ptr(gitlab.LabelOptions(labels)),
			})
			return err
		case models.EventTypeReopened:
			labels := getLabels(vuln)

			_, _, err = client.EditIssue(ctx.Request().Context(), projectId, issueId, &gitlab.UpdateIssueOptions{
				StateEvent: gitlab.Ptr("reopen"),
				Labels:     gitlab.Ptr(gitlab.LabelOptions(labels)),
			})
			return err
		}
	}

	return ctx.JSON(200, "ok")
}

func (g *gitlabIntegration) ListRepositories(ctx core.Context) ([]core.Repository, error) {
	org := core.GetOrganization(ctx)
	// create a new gitlab batch client
	gitlabBatchClient, err := newGitLabBatchClient(org.GitLabIntegrations)
	if err != nil {
		slog.Error("failed to create gitlab batch client", "err", err)
		return nil, err
	}

	repos, err := gitlabBatchClient.ListRepositories(ctx.QueryParam("search"))
	if err != nil {
		slog.Error("failed to list repositories", "err", err)
		return nil, err
	}

	return utils.Map(repos, func(r gitlabRepository) core.Repository {
		return r.toRepository()
	}), nil
}

func extractIntegrationIdFromRepoId(repoId string) (uuid.UUID, error) {
	// the repo id is formatted like this:
	// gitlab:<integration id>:<project id>
	return uuid.Parse(strings.Split(repoId, ":")[1])
}

func extractProjectIdFromRepoId(repoId string) (int, error) {
	// the repo id is formatted like this:
	// gitlab:<integration id>:<project id>
	return strconv.Atoi(strings.Split(repoId, ":")[2])
}

func (g *gitlabIntegration) AutoSetup(ctx core.Context) error {
	asset := core.GetAsset(ctx)
	repoId := utils.SafeDereference(asset.RepositoryID)
	if !strings.HasPrefix(repoId, "gitlab:") {
		// this integration only handles gitlab repositories
		return nil
	}

	integrationUUID, err := extractIntegrationIdFromRepoId(repoId)
	if err != nil {
		return errors.Wrap(err, "could not extract integration id from repo id")
	}
	client, err := g.gitlabClientFactory(integrationUUID)
	if err != nil {
		return errors.Wrap(err, "could not create new gitlab client")
	}

	integration, err := g.gitlabIntegrationRepository.Read(integrationUUID)
	if err != nil {
		return errors.Wrap(err, "could not read gitlab integration")
	}
	accessToken := integration.AccessToken
	gitlabUrl := integration.GitLabUrl

	var req struct {
		DevguardAssetName  string `json:"devguardAssetName"`
		DevguardPrivateKey string `json:"devguardPrivateKey"`
	}
	err = ctx.Bind(&req)
	if err != nil {
		return errors.Wrap(err, "could not bind request")
	}

	ctx.Response().Header().Set(echo.HeaderContentType, echo.MIMEApplicationJSON)
	ctx.Response().WriteHeader(http.StatusOK) //nolint:errcheck

	enc := json.NewEncoder(ctx.Response())

	err = g.addProjectHook(ctx)
	if err != nil {
		return errors.Wrap(err, "could not add project hook")
	}

	// notify the user that the project hook was added
	enc.Encode(map[string]string{"step": "projectHook", "status": "success"}) //nolint:errcheck
	ctx.Response().Flush()

	err = g.addProjectVariables(ctx, req.DevguardPrivateKey, req.DevguardAssetName)
	if err != nil {
		return errors.Wrap(err, "could not add project variables")
	}

	// notify the user that the project variables were added
	enc.Encode(map[string]string{"step": "projectVariables", "status": "success"}) //nolint:errcheck
	ctx.Response().Flush()

	// get the project name
	projectId, err := extractProjectIdFromRepoId(repoId)
	if err != nil {
		return errors.Wrap(err, "could not extract project id from repo id")
	}

	project, _, err := client.GetProject(ctx.Request().Context(), projectId)
	if err != nil {
		return errors.Wrap(err, "could not get project")
	}
	defaultBranch := project.DefaultBranch

	//generate a random branch name
	branchName := fmt.Sprintf("devguard-autosetup-%s", strconv.Itoa(generateFourDigitNumber()))

	projectName, err := g.getRepoNameFromProjectId(ctx, projectId)
	if err != nil {
		return errors.Wrap(err, "could not get project name")
	}

	templatePath := getTemplatePath(ctx.QueryParam("scanner"))
	err = setupAndPushPipeline(accessToken, gitlabUrl, projectName, templatePath, branchName)
	if err != nil {
		return errors.Wrap(err, "could not setup and push pipeline")
	}

	// notify the user that the pipeline was created
	enc.Encode(map[string]string{"step": "pipeline", "status": "success"}) //nolint:errcheck
	ctx.Response().Flush()

	//create a merge request
	mr, _, err := client.CreateMergeRequest(ctx.Request().Context(), projectName, &gitlab.CreateMergeRequestOptions{
		SourceBranch:       gitlab.Ptr(branchName),
		TargetBranch:       gitlab.Ptr(defaultBranch),
		Title:              gitlab.Ptr("Add devguard pipeline template"),
		RemoveSourceBranch: gitlab.Ptr(true),
	})

	if err != nil {
		return errors.Wrap(err, "could not create merge request")
	}

	// notify the user that the merge request was created
	enc.Encode(map[string]string{"step": "mergeRequest", "url": mr.WebURL, "status": "success"}) //nolint:errcheck
	ctx.Response().Flush()

	return nil
}

func (g *gitlabIntegration) addProjectHook(ctx core.Context) error {
	asset := core.GetAsset(ctx)
	repoId := utils.SafeDereference(asset.RepositoryID)
	if !strings.HasPrefix(repoId, "gitlab:") {
		// this integration only handles gitlab repositories
		return nil
	}

	integrationUUID, err := extractIntegrationIdFromRepoId(repoId)
	if err != nil {
		return fmt.Errorf("could not extract integration id from repo id: %w", err)
	}

	projectId, err := extractProjectIdFromRepoId(repoId)
	if err != nil {
		return fmt.Errorf("could not extract project id from repo id: %w", err)
	}

	client, err := g.gitlabClientFactory(integrationUUID)
	if err != nil {
		return fmt.Errorf("could not create new gitlab client: %w", err)
	}
	// check if the project hook already exists
	hooks, _, err := client.ListProjectHooks(ctx.Request().Context(), projectId, nil)
	if err != nil {
		return fmt.Errorf("could not list project hooks: %w", err)
	}

	token, err := createToken()
	if err != nil {
		return fmt.Errorf("could not create new token: %w", err)
	}

	projectOptions, err := createProjectHookOptions(token, hooks)
	if err != nil { //Swallow error: If an error gets returned it means the hook already exists which means we don't have to do anything further and can return without errors
		return nil
	}

	projectHook, _, err := client.AddProjectHook(ctx.Request().Context(), projectId, projectOptions)
	if err != nil {
		return fmt.Errorf("could not add project hook: %w", err)
	}
	projectHookID := projectHook.ID

	err = g.saveToken(integrationUUID, token)
	if err != nil {
		//delete the hook
		err = g.deleteProjectHook(ctx, integrationUUID, projectId, projectHookID)
		if err != nil {
			// we could not delete the hook
			slog.Error("could not save token and delete hook", "err", err)
			return fmt.Errorf("could not save token and delete hook: %w", err)
		}
		return fmt.Errorf("could not save token: %w", err)
	}

	return nil

}

func createProjectHookOptions(token uuid.UUID, hooks []*gitlab.ProjectHook) (*gitlab.AddProjectHookOptions, error) {
	projectOptions := &gitlab.AddProjectHookOptions{}

	instanceDomain := os.Getenv("INSTANCE_DOMAIN")

	for _, hook := range hooks {
		if strings.HasPrefix(hook.URL, instanceDomain) {
			return projectOptions, fmt.Errorf("hook already exists")
		}
	}

	projectOptions.IssuesEvents = gitlab.Ptr(true)
	projectOptions.ConfidentialIssuesEvents = gitlab.Ptr(true)
	projectOptions.NoteEvents = gitlab.Ptr(true)
	projectOptions.ConfidentialNoteEvents = gitlab.Ptr(true)
	projectOptions.EnableSSLVerification = gitlab.Ptr(true)
	if instanceDomain == "" { //If no URL is provided in the environment variables default to main URL
		slog.Debug("no URL specified in .env file defaulting to main")
		defaultURL := "https://api.main.devguard.org/api/v1/webhook/"
		projectOptions.URL = &defaultURL
	} else {
		instanceDomain = strings.TrimSuffix(instanceDomain, "/") //Remove trailing slash if it exists
		constructedURL := instanceDomain + "/api/v1/webhook/"
		projectOptions.URL = &constructedURL
	}
	projectOptions.Token = gitlab.Ptr(token.String())

	return projectOptions, nil
}

func (g *gitlabIntegration) deleteProjectHook(ctx core.Context, integrationUUID uuid.UUID, projectId int, hookId int) error {
	client, err := g.gitlabClientFactory(integrationUUID)
	if err != nil {
		return fmt.Errorf("could not create new gitlab client: %w", err)
	}
	_, err = client.DeleteProjectHook(ctx.Request().Context(), projectId, hookId)
	if err != nil {
		return fmt.Errorf("could not delete project hook: %w", err)
	}
	return nil
}
func createToken() (uuid.UUID, error) {
	// create a new token
	token, err := uuid.NewUUID()
	if err != nil {
		slog.Error("could not create new token", "err", err)
		return uuid.Nil, fmt.Errorf("could not create new token: %w", err)
	}
	return token, nil
}

func (g *gitlabIntegration) saveToken(integrationUUID uuid.UUID, token uuid.UUID) error {
	gitlabIntegration, err := g.gitlabIntegrationRepository.Read(integrationUUID)
	if err != nil {
		return fmt.Errorf("could not read gitlab integration: %w", err)
	}

	// save the token in the database
	gitlabIntegration.WebhookSecretToken = token
	err = g.gitlabIntegrationRepository.Save(nil, &gitlabIntegration)
	if err != nil {
		slog.Error("could not save token", "err", err)
		return fmt.Errorf("could not save token: %w", err)
	}
	return nil
}

func (g *gitlabIntegration) addProjectVariables(ctx core.Context, devguardPrivateKey, assetName string) error {

	asset := core.GetAsset(ctx)
	repoId := utils.SafeDereference(asset.RepositoryID)
	if !strings.HasPrefix(repoId, "gitlab:") {
		// this integration only handles gitlab repositories
		return nil
	}

	integrationUUID, err := extractIntegrationIdFromRepoId(repoId)
	if err != nil {
		return fmt.Errorf("could not extract integration id from repo id: %w", err)
	}

	projectId, err := extractProjectIdFromRepoId(repoId)
	if err != nil {
		return fmt.Errorf("could not extract project id from repo id: %w", err)
	}

	client, err := g.gitlabClientFactory(integrationUUID)
	if err != nil {
		return fmt.Errorf("could not create new gitlab client: %w", err)
	}

	err = g.addProjectVariable(ctx, "DEVGUARD_TOKEN", devguardPrivateKey, true, projectId, client)

	if err != nil {
		return err
	}

	err = g.addProjectVariable(ctx, "DEVGUARD_ASSET_NAME", assetName, false, projectId, client)
	if err != nil {
		return err
	}

	return nil
}
func (g *gitlabIntegration) addProjectVariable(ctx core.Context, key string, value string, Masked bool, projectId int, client gitlabClientFacade) error {

	projectVariable := &gitlab.CreateProjectVariableOptions{
		Key:    gitlab.Ptr(key),
		Value:  gitlab.Ptr(value),
		Masked: gitlab.Ptr(Masked),
	}

	// check if the project variable already exists
	variables, _, err := client.ListVariables(ctx.Request().Context(), projectId, nil)
	if err != nil {
		return fmt.Errorf("could not list project variables: %w", err)
	}

	for _, variable := range variables {
		if variable.Key == key {
			// the variable already exists
			// remove it - we cannot update, since some are protected
			_, err = client.RemoveVariable(ctx.Request().Context(), projectId, key)
			if err != nil {
				return errors.Wrap(err, "could not remove project variable")
			}
		}
	}

	_, _, err = client.CreateVariable(ctx.Request().Context(), projectId, projectVariable)
	if err != nil {
		return fmt.Errorf("could not create project variable: %w", err)
	}

	return nil
}

func (g *gitlabIntegration) getRepoNameFromProjectId(ctx core.Context, projectId int) (string, error) {
	asset := core.GetAsset(ctx)
	repoId := utils.SafeDereference(asset.RepositoryID)
	if !strings.HasPrefix(repoId, "gitlab:") {
		// this integration only handles gitlab repositories
		return "", nil
	}

	integrationUUID, err := extractIntegrationIdFromRepoId(repoId)
	if err != nil {
		return "", fmt.Errorf("could not extract integration id from repo id: %v", err)
	}

	client, err := g.gitlabClientFactory(integrationUUID)
	if err != nil {
		return "", fmt.Errorf("could not create new gitlab client: %v", err)
	}

	project, _, err := client.GetProject(ctx.Request().Context(), projectId)
	if err != nil {
		return "", fmt.Errorf("could not get project: %v", err)
	}
	projectName := project.PathWithNamespace
	return strings.ReplaceAll(projectName, " ", ""), nil
}

func getTemplatePath(scanner string) string {
	switch scanner {
	case "full":
		return "./templates/full_template.yml"
	case "sca":
		return "./templates/sca_template.yml"
	case "container-scanning":
		return "./templates/container_scanning_template.yml"
	default:
		return "./templates/full_template.yml"
	}
}

func (g *gitlabIntegration) HandleEvent(event any) error {
	switch event := event.(type) {
	case core.ManualMitigateEvent:
		asset := core.GetAsset(event.Ctx)
		assetVersionName := core.GetAssetVersion(event.Ctx).Name
		repoId, err := core.GetRepositoryID(event.Ctx)
		if err != nil {
			return err
		}
		projectSlug, err := core.GetProjectSlug(event.Ctx)

		if err != nil {
			return err
		}
		dependencyVulnId, err := core.GetVulnID(event.Ctx)
		if err != nil {
			return err
		}

		dependencyVuln, err := g.dependencyVulnRepository.Read(dependencyVulnId)
		if err != nil {
			return err
		}

		orgSlug, err := core.GetOrgSlug(event.Ctx)
		if err != nil {
			return err
		}

		return g.CreateIssue(event.Ctx.Request().Context(), asset, assetVersionName, repoId, dependencyVuln, projectSlug, orgSlug, event.Justification, true)
	case core.VulnEvent:
		ev := event.Event

		asset := core.GetAsset(event.Ctx)
		dependencyVuln, err := g.dependencyVulnRepository.Read(ev.VulnID)

		if err != nil {
			return err
		}

		if dependencyVuln.TicketID == nil {
			// we do not have a ticket id - we do not need to do anything
			return nil
		}

		repoId := utils.SafeDereference(asset.RepositoryID)
		if !strings.HasPrefix(repoId, "gitlab:") || !strings.HasPrefix(*dependencyVuln.TicketID, "gitlab:") {
			// this integration only handles gitlab repositories.
			return nil
		}

		integrationUUID, err := extractIntegrationIdFromRepoId(repoId)
		if err != nil {
			slog.Error("failed to extract integration id from repo id", "err", err, "repoId", repoId)
			return err
		}

		projectId, err := extractProjectIdFromRepoId(repoId)
		if err != nil {
			slog.Error("failed to extract project id from repo id", "err", err, "repoId", repoId)
			return err
		}

		// we create a new ticket in github
		client, err := g.gitlabClientFactory(integrationUUID)
		if err != nil {
			return err
		}

		gitlabTicketID := strings.TrimPrefix(*dependencyVuln.TicketID, "gitlab:")
		gitlabTicketIDInt, err := strconv.Atoi(strings.Split(gitlabTicketID, "/")[1])
		if err != nil {
			return err
		}

		members, err := org.FetchMembersOfOrganization(event.Ctx)
		if err != nil {
			return err
		}

		// find the member which created the event
		member, ok := utils.Find(
			members,
			func(member core.User) bool {
				return member.ID == ev.UserID
			},
		)
		if !ok {
			member = core.User{
				Name: "unknown",
			}
		}

		switch ev.Type {
		case models.EventTypeAccepted:
			// if a dependencyVuln gets accepted, we close the issue and create a comment with that justification
			_, _, err = client.CreateIssueComment(event.Ctx.Request().Context(), projectId, gitlabTicketIDInt, &gitlab.CreateIssueNoteOptions{
				Body: github.String(fmt.Sprintf("### %s\n----\n%s", member.Name+" accepted the vulnerability", utils.SafeDereference(ev.Justification))),
			})
			if err != nil {
				return err
			}
			return g.CloseIssue(event.Ctx.Request().Context(), "accepted", repoId, dependencyVuln)
		case models.EventTypeFalsePositive:
			_, _, err = client.CreateIssueComment(event.Ctx.Request().Context(), projectId, gitlabTicketIDInt, &gitlab.CreateIssueNoteOptions{
				Body: github.String(fmt.Sprintf("### %s\n----\n%s", member.Name+" marked the vulnerability as false positive", utils.SafeDereference(ev.Justification))),
			})
			if err != nil {
				return err
			}
			return g.CloseIssue(event.Ctx.Request().Context(), "false-positive", repoId, dependencyVuln)
		case models.EventTypeReopened:
			_, _, err = client.CreateIssueComment(event.Ctx.Request().Context(), projectId, gitlabTicketIDInt, &gitlab.CreateIssueNoteOptions{
				Body: github.String(fmt.Sprintf("### %s\n----\n%s", member.Name+" reopened the vulnerability", utils.SafeDereference(ev.Justification))),
			})
			if err != nil {
				return err
			}

			return g.ReopenIssue(event.Ctx.Request().Context(), repoId, dependencyVuln)
		case models.EventTypeComment:
			_, _, err = client.CreateIssueComment(event.Ctx.Request().Context(), projectId, gitlabTicketIDInt, &gitlab.CreateIssueNoteOptions{
				Body: github.String(fmt.Sprintf("### %s\n----\n%s", member.Name+" commented on the vulnerability", utils.SafeDereference(ev.Justification))),
			})
			return err
		}
	}
	return nil
}

func (g *gitlabIntegration) GetUsers(org models.Org) []core.User {
	return []core.User{}
}

func (g *gitlabIntegration) GetID() core.IntegrationID {
	return core.GitLabIntegrationID
}

func (g *gitlabIntegration) Delete(ctx core.Context) error {
	id := ctx.Param("gitlab_integration_id")

	if id == "" {
		return ctx.JSON(400, map[string]any{
			"message": "GitLab integration ID is required",
		})
	}

	// parse the id
	parsedID, err := uuid.Parse(id)
	if err != nil {
		return ctx.JSON(400, map[string]any{
			"message": "Invalid GitLab integration ID",
		})
	}

	err = g.gitlabIntegrationRepository.Delete(nil, parsedID)
	if err != nil {
		return err
	}

	return ctx.JSON(200, map[string]any{
		"message": "GitLab integration deleted",
	})
}

func (g *gitlabIntegration) TestAndSave(ctx core.Context) error {
	var data struct {
		Url   string `json:"url"`
		Token string `json:"token"`
		Name  string `json:"name"`
	}

	if err := ctx.Bind(&data); err != nil {
		return err
	}

	if data.Token == "" {
		slog.Error("token must not be empty")
		return ctx.JSON(400, "token must not be empty")
	}
	// check if valid url - maybe the user forgot to add the protocol
	if !strings.HasPrefix(data.Url, "http://") && !strings.HasPrefix(data.Url, "https://") {
		data.Url = "https://" + data.Url
	}

	git, err := gitlab.NewClient(data.Token, gitlab.WithBaseURL(data.Url))
	if err != nil {
		return err
	}

	_, _, err = git.Projects.ListProjects(&gitlab.ListProjectsOptions{
		MinAccessLevel: gitlab.Ptr(gitlab.ReporterPermissions),
	})
	if err != nil {
		return ctx.JSON(400, map[string]any{
			"message": "Invalid GitLab token",
		})
	}

	// save the integration
	integration := models.GitLabIntegration{
		GitLabUrl:   data.Url,
		AccessToken: data.Token,
		Name:        data.Name,
		OrgID:       (core.GetOrganization(ctx).GetID()),
	}

	if err := g.gitlabIntegrationRepository.Save(nil, &integration); err != nil {
		return err
	}

	// return all projects
	return ctx.JSON(200, common.GitlabIntegrationDTO{
		ID:              integration.ID.String(),
		Url:             integration.GitLabUrl,
		Name:            integration.Name,
		ObfuscatedToken: integration.AccessToken[:4] + "************" + integration.AccessToken[len(integration.AccessToken)-4:],
	})
}

func (g *gitlabIntegration) ReopenIssue(ctx context.Context, repoId string, dependencyVuln models.DependencyVuln) error {
	if !strings.HasPrefix(repoId, "gitlab:") {
		// this integration only handles gitlab repositories
		return nil
	}

	integrationUUID, err := extractIntegrationIdFromRepoId(repoId)
	if err != nil {
		slog.Error("failed to extract integration id from repo id", "err", err, "repoId", repoId)
		return err
	}

	projectId, err := extractProjectIdFromRepoId(repoId)
	if err != nil {
		slog.Error("failed to extract project id from repo id", "err", err, "repoId", repoId)
		return err
	}

	client, err := g.gitlabClientFactory(integrationUUID)
	if err != nil {
		return err
	}

	gitlabTicketID := strings.TrimPrefix(*dependencyVuln.TicketID, "gitlab:")
	gitlabTicketIDInt, err := strconv.Atoi(strings.Split(gitlabTicketID, "/")[1])
	if err != nil {
		return err
	}
	labels := getLabels(&dependencyVuln)

	_, _, err = client.EditIssue(ctx, projectId, gitlabTicketIDInt, &gitlab.UpdateIssueOptions{
		StateEvent: gitlab.Ptr("reopen"),
		Labels:     gitlab.Ptr(gitlab.LabelOptions(labels)),
	})
	if err != nil {
		return err
	}

	return nil
}

func (g *gitlabIntegration) UpdateIssue(ctx context.Context, asset models.Asset, repoId string, dependencyVuln models.DependencyVuln) error {
	if !strings.HasPrefix(repoId, "gitlab:") {
		// this integration only handles gitlab repositories
		return nil
	}

	integrationUUID, err := extractIntegrationIdFromRepoId(repoId)
	if err != nil {
		slog.Error("failed to extract integration id from repo id", "err", err, "repoId", repoId)
		return err
	}

	projectId, err := extractProjectIdFromRepoId(repoId)
	if err != nil {
		slog.Error("failed to extract project id from repo id", "err", err, "repoId", repoId)
		return err
	}

	client, err := g.gitlabClientFactory(integrationUUID)
	if err != nil {
		return err
	}

	project, err := g.projectRepository.GetProjectByAssetID(asset.ID)
	if err != nil {
		slog.Error("could not get project by asset id", "err", err)
		return err
	}

	org, err := g.orgRepository.GetOrgByID(project.OrganizationID)
	if err != nil {
		slog.Error("could not get org by id", "err", err)
		return err
	}

	riskMetrics, vector := risk.RiskCalculation(*dependencyVuln.CVE, core.GetEnvironmentalFromAsset(asset))

	exp := risk.Explain(dependencyVuln, asset, vector, riskMetrics)

	componentTree, err := renderPathToComponent(g.componentRepository, asset.ID, dependencyVuln.AssetVersionName, dependencyVuln.ScannerID, exp.AffectedComponentName)
	if err != nil {
		return err
	}

	gitlabTicketID := strings.TrimPrefix(*dependencyVuln.TicketID, "gitlab:")
	gitlabTicketIDInt, err := strconv.Atoi(strings.Split(gitlabTicketID, "/")[1])
	if err != nil {
		return err
	}
	labels := getLabels(&dependencyVuln)

	stateEvent := "close"
	if dependencyVuln.TicketState == models.TicketStateOpen {
		stateEvent = "reopen"
	}

<<<<<<< HEAD
	issue, _, err := client.EditIssue(ctx, projectId, gitlabTicketIDInt, &gitlab.UpdateIssueOptions{
		StateEvent:  gitlab.Ptr(stateEvent),
=======
	_, _, err = client.EditIssue(ctx, projectId, gitlabTicketIDInt, &gitlab.UpdateIssueOptions{
>>>>>>> 68a704bf
		Title:       gitlab.Ptr(fmt.Sprintf("%s found in %s", utils.SafeDereference(dependencyVuln.CVEID), utils.RemovePrefixInsensitive(utils.SafeDereference(dependencyVuln.ComponentPurl), "pkg:"))),
		Description: gitlab.Ptr(exp.Markdown(g.frontendUrl, org.Slug, project.Slug, asset.Slug, dependencyVuln.AssetVersionName, componentTree)),
		Labels:      gitlab.Ptr(gitlab.LabelOptions(labels)),
	})
	if err != nil {
		//check if err is 404 - if so, we can not reopen the issue
		if err.Error() == "404 Not Found" {

			// we can not reopen the issue - it is deleted
			vulnEvent := models.NewFalsePositiveEvent(dependencyVuln.ID, "user", "This CVE is marked as a false positive due to deletion")
			// save the event
			err := g.dependencyVulnRepository.ApplyAndSave(nil, &dependencyVuln, &vulnEvent)
			if err != nil {
				slog.Error("could not save dependencyVuln and event", "err", err)
			}
			return nil
		}
		return err
	}

	return nil
}

func (g *gitlabIntegration) CloseIssue(ctx context.Context, state string, repoId string, dependencyVuln models.DependencyVuln) error {
	if !strings.HasPrefix(repoId, "gitlab:") {
		// this integration only handles gitlab repositories
		return nil
	}

	integrationUUID, err := extractIntegrationIdFromRepoId(repoId)
	if err != nil {
		slog.Error("failed to extract integration id from repo id", "err", err, "repoId", repoId)
		return err
	}

	projectId, err := extractProjectIdFromRepoId(repoId)
	if err != nil {
		slog.Error("failed to extract project id from repo id", "err", err, "repoId", repoId)
		return err
	}

	client, err := g.gitlabClientFactory(integrationUUID)
	if err != nil {
		return err
	}

	assetID := dependencyVuln.AssetID
	asset, err := g.assetRepository.Read(assetID)
	if err != nil {
		slog.Error("could not read asset", "err", err)
	}

	project, err := g.projectRepository.GetProjectByAssetID(asset.ID)
	if err != nil {
		slog.Error("could not get project by asset id", "err", err)
		return err
	}

	org, err := g.orgRepository.Read(project.OrganizationID)
	if err != nil {
		slog.Error("could not get org by id", "err", err)
		return err
	}

	riskMetrics, vector := risk.RiskCalculation(*dependencyVuln.CVE, core.GetEnvironmentalFromAsset(asset))

	exp := risk.Explain(dependencyVuln, asset, vector, riskMetrics)

	componentTree, err := renderPathToComponent(g.componentRepository, asset.ID, dependencyVuln.AssetVersionName, dependencyVuln.ScannerID, exp.AffectedComponentName)
	if err != nil {
		return err
	}

	gitlabTicketID := strings.TrimPrefix(*dependencyVuln.TicketID, "gitlab:")
	gitlabTicketIDInt, err := strconv.Atoi(strings.Split(gitlabTicketID, "/")[1])
	if err != nil {
		return err
	}
	labels := getLabels(&dependencyVuln)

	_, _, err = client.EditIssue(ctx, projectId, gitlabTicketIDInt, &gitlab.UpdateIssueOptions{
		StateEvent: gitlab.Ptr("close"),
		Labels:     gitlab.Ptr(gitlab.LabelOptions(labels)),

		Title:       gitlab.Ptr(fmt.Sprintf("%s found in %s", utils.SafeDereference(dependencyVuln.CVEID), utils.RemovePrefixInsensitive(utils.SafeDereference(dependencyVuln.ComponentPurl), "pkg:"))),
		Description: gitlab.Ptr(exp.Markdown(g.frontendUrl, org.Slug, project.Slug, asset.Slug, dependencyVuln.AssetVersionName, componentTree)),
	})
	if err != nil {
		return err
	}

	return nil
}

func (g *gitlabIntegration) CreateIssue(ctx context.Context, asset models.Asset, assetVersionName string, repoId string, dependencyVuln models.DependencyVuln, projectSlug string, orgSlug string, justification string, manualTicketCreation bool) error {

	if !strings.HasPrefix(repoId, "gitlab:") {
		// this integration only handles gitlab repositories
		return nil
	}

	integrationUUID, err := extractIntegrationIdFromRepoId(repoId)
	if err != nil {
		slog.Error("failed to extract integration id from repo id", "err", err, "repoId", repoId)
		return err
	}

	projectId, err := extractProjectIdFromRepoId(repoId)
	if err != nil {
		slog.Error("failed to extract project id from repo id", "err", err, "repoId", repoId)
		return err
	}

	client, err := g.gitlabClientFactory(integrationUUID)
	if err != nil {
		return err
	}

	riskMetrics, vector := risk.RiskCalculation(*dependencyVuln.CVE, core.GetEnvironmentalFromAsset(asset))

	exp := risk.Explain(dependencyVuln, asset, vector, riskMetrics)

	assetSlug := asset.Slug
	labels := getLabels(&dependencyVuln)
	componentTree, err := renderPathToComponent(g.componentRepository, asset.ID, assetVersionName, dependencyVuln.ScannerID, exp.AffectedComponentName)
	if err != nil {
		return err
	}

	issue := &gitlab.CreateIssueOptions{
		Title:       gitlab.Ptr(fmt.Sprintf("%s found in %s", utils.SafeDereference(dependencyVuln.CVEID), utils.RemovePrefixInsensitive(utils.SafeDereference(dependencyVuln.ComponentPurl), "pkg:"))),
		Description: gitlab.Ptr(exp.Markdown(g.frontendUrl, orgSlug, projectSlug, assetSlug, assetVersionName, componentTree)),
		Labels:      gitlab.Ptr(gitlab.LabelOptions(labels)),
	}

	createdIssue, _, err := client.CreateIssue(ctx, projectId, issue)
	if err != nil {
		return err
	}

	// create a comment with the justification
	_, _, err = client.CreateIssueComment(ctx, projectId, createdIssue.IID, &gitlab.CreateIssueNoteOptions{
		Body: gitlab.Ptr(fmt.Sprintf("%s---%s\n", "### This issue is created by DevGuard", justification)),
	})
	if err != nil {
		slog.Error("could not create issue comment", "err", err)
	}

	dependencyVuln.TicketID = utils.Ptr(fmt.Sprintf("gitlab:%d/%d", createdIssue.ProjectID, createdIssue.IID))
	dependencyVuln.TicketURL = utils.Ptr(createdIssue.WebURL)
	dependencyVuln.ManualTicketCreation = manualTicketCreation

	vulnEvent := models.NewMitigateEvent(
		dependencyVuln.ID,
		"system",
		justification,
		map[string]any{
			"ticketId":  *dependencyVuln.TicketID,
			"ticketUrl": createdIssue.WebURL,
		})

	return g.dependencyVulnRepository.ApplyAndSave(nil, &dependencyVuln, &vulnEvent)
}<|MERGE_RESOLUTION|>--- conflicted
+++ resolved
@@ -1086,16 +1086,12 @@
 	labels := getLabels(&dependencyVuln)
 
 	stateEvent := "close"
-	if dependencyVuln.TicketState == models.TicketStateOpen {
+	if dependencyVuln.State == models.VulnStateOpen {
 		stateEvent = "reopen"
 	}
 
-<<<<<<< HEAD
-	issue, _, err := client.EditIssue(ctx, projectId, gitlabTicketIDInt, &gitlab.UpdateIssueOptions{
+	_, _, err = client.EditIssue(ctx, projectId, gitlabTicketIDInt, &gitlab.UpdateIssueOptions{
 		StateEvent:  gitlab.Ptr(stateEvent),
-=======
-	_, _, err = client.EditIssue(ctx, projectId, gitlabTicketIDInt, &gitlab.UpdateIssueOptions{
->>>>>>> 68a704bf
 		Title:       gitlab.Ptr(fmt.Sprintf("%s found in %s", utils.SafeDereference(dependencyVuln.CVEID), utils.RemovePrefixInsensitive(utils.SafeDereference(dependencyVuln.ComponentPurl), "pkg:"))),
 		Description: gitlab.Ptr(exp.Markdown(g.frontendUrl, org.Slug, project.Slug, asset.Slug, dependencyVuln.AssetVersionName, componentTree)),
 		Labels:      gitlab.Ptr(gitlab.LabelOptions(labels)),
