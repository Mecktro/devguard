package integrations

import (
	"context"
	"encoding/json"
	"os"

	"github.com/labstack/echo/v4"
	"github.com/pkg/errors"
	gitlab "gitlab.com/gitlab-org/api/client-go"

	"fmt"
	"io"
	"log"
	"log/slog"
	"net/http"
	"strconv"
	"strings"

	"github.com/google/go-github/v62/github"
	"github.com/google/uuid"
	"github.com/l3montree-dev/devguard/internal/common"
	"github.com/l3montree-dev/devguard/internal/core"
	"github.com/l3montree-dev/devguard/internal/core/org"
	"github.com/l3montree-dev/devguard/internal/core/risk"
	"github.com/l3montree-dev/devguard/internal/database/models"
	"github.com/l3montree-dev/devguard/internal/database/repositories"
	"github.com/l3montree-dev/devguard/internal/utils"
)

type gitlabClientFacade interface {
	CreateIssue(ctx context.Context, pid int, opt *gitlab.CreateIssueOptions) (*gitlab.Issue, *gitlab.Response, error)
	CreateIssueComment(ctx context.Context, pid int, issue int, opt *gitlab.CreateIssueNoteOptions) (*gitlab.Note, *gitlab.Response, error)
	EditIssue(ctx context.Context, pid int, issue int, opt *gitlab.UpdateIssueOptions) (*gitlab.Issue, *gitlab.Response, error)
	EditIssueLabel(ctx context.Context, pid int, issue int, labels []*gitlab.CreateLabelOptions) (*gitlab.Response, error)

	ListProjectHooks(ctx context.Context, projectId int, options *gitlab.ListProjectHooksOptions) ([]*gitlab.ProjectHook, *gitlab.Response, error)
	AddProjectHook(ctx context.Context, projectId int, opt *gitlab.AddProjectHookOptions) (*gitlab.ProjectHook, *gitlab.Response, error)
	DeleteProjectHook(ctx context.Context, projectId int, hookId int) (*gitlab.Response, error)

	ListVariables(ctx context.Context, projectId int, options *gitlab.ListProjectVariablesOptions) ([]*gitlab.ProjectVariable, *gitlab.Response, error)
	CreateVariable(ctx context.Context, projectId int, opt *gitlab.CreateProjectVariableOptions) (*gitlab.ProjectVariable, *gitlab.Response, error)
	UpdateVariable(ctx context.Context, projectId int, key string, opt *gitlab.UpdateProjectVariableOptions) (*gitlab.ProjectVariable, *gitlab.Response, error)
	RemoveVariable(ctx context.Context, projectId int, key string) (*gitlab.Response, error)

	CreateMergeRequest(ctx context.Context, project string, opt *gitlab.CreateMergeRequestOptions) (*gitlab.MergeRequest, *gitlab.Response, error)
	GetProject(ctx context.Context, projectId int) (*gitlab.Project, *gitlab.Response, error)
}

type gitlabRepository struct {
	*gitlab.Project
	gitlabIntegrationId string
}

func (g gitlabRepository) toRepository() core.Repository {
	return core.Repository{
		ID:    fmt.Sprintf("gitlab:%s:%d", g.gitlabIntegrationId, g.ID),
		Label: g.NameWithNamespace,
	}
}

type gitlabIntegration struct {
	gitlabIntegrationRepository core.GitlabIntegrationRepository
	externalUserRepository      core.ExternalUserRepository

	aggregatedVulnRepository core.VulnRepository
	//TODO: remove this
	dependencyVulnRepository core.DependencyVulnRepository
	vulnEventRepository      core.VulnEventRepository
	frontendUrl              string

	projectRepository      core.ProjectRepository
	assetRepository        core.AssetRepository
	assetVersionRepository core.AssetVersionRepository

	gitlabClientFactory func(id uuid.UUID) (gitlabClientFacade, error)
}

var _ core.ThirdPartyIntegration = &gitlabIntegration{}

func messageWasCreatedByDevguard(message string) bool {
	var messages = map[string]string{
		"accept":         "accepted the vulnerability",
		"false-positive": "marked the vulnerability as false positive",
		"reopen":         "reopened the vulnerability",
		"comment":        "commented on the vulnerability",
	}

	if !strings.Contains(message, "----") {
		return false
	}

	// check if one of the messages is in the comment
	for _, m := range messages {
		if strings.Contains(message, m) {
			return true
		}
	}

	return false
}

func NewGitLabIntegration(db core.DB) *gitlabIntegration {
	gitlabIntegrationRepository := repositories.NewGitLabIntegrationRepository(db)

	aggregatedVulnRepository := repositories.NewAggregatedVulnRepository(db)
	dependencyVulnRepository := repositories.NewDependencyVulnRepository(db)
	vulnEventRepository := repositories.NewVulnEventRepository(db)
	externalUserRepository := repositories.NewExternalUserRepository(db)
	assetRepository := repositories.NewAssetRepository(db)
	assetVersionRepository := repositories.NewAssetVersionRepository(db)
	projectRepository := repositories.NewProjectRepository(db)

	frontendUrl := os.Getenv("FRONTEND_URL")
	if frontendUrl == "" {
		panic("FRONTEND_URL is not set")
	}

	return &gitlabIntegration{
		frontendUrl:                 frontendUrl,
		aggregatedVulnRepository:    aggregatedVulnRepository,
		gitlabIntegrationRepository: gitlabIntegrationRepository,
		dependencyVulnRepository:    dependencyVulnRepository,
		vulnEventRepository:         vulnEventRepository,
		assetRepository:             assetRepository,
		assetVersionRepository:      assetVersionRepository,
		externalUserRepository:      externalUserRepository,
		projectRepository:           projectRepository,

		gitlabClientFactory: func(id uuid.UUID) (gitlabClientFacade, error) {
			integration, err := gitlabIntegrationRepository.Read(id)
			if err != nil {
				return nil, err
			}
			client, err := gitlab.NewClient(integration.AccessToken, gitlab.WithBaseURL(integration.GitLabUrl))

			if err != nil {
				return nil, err
			}

			return gitlabClient{Client: client, GitLabIntegration: integration}, nil
		},
	}
}

func (g *gitlabIntegration) IntegrationEnabled(ctx core.Context) bool {
	return len(core.GetOrganization(ctx).GitLabIntegrations) > 0
}

func (g *gitlabIntegration) WantsToHandleWebhook(ctx core.Context) bool {
	event := ctx.Request().Header.Get("X-Gitlab-Event")
	return strings.TrimSpace(event) != ""
}

func isEventSubscribed(event gitlab.EventType) bool {
	for _, e := range []gitlab.EventType{
		gitlab.EventTypeNote,
		gitlab.EventTypeIssue,
	} {
		if event == e {
			return true
		}
	}
	return false
}

func parseWebhook(r *http.Request) (any, error) {
	defer func() {
		if _, err := io.Copy(io.Discard, r.Body); err != nil {
			log.Printf("could discard request body: %v", err)
		}
		if err := r.Body.Close(); err != nil {
			log.Printf("could not close request body: %v", err)
		}
	}()

	if r.Method != http.MethodPost {
		return nil, errors.New("invalid HTTP Method")
	}

	event := r.Header.Get("X-Gitlab-Event")
	if strings.TrimSpace(event) == "" {
		return nil, errors.New("missing X-Gitlab-Event Header")
	}

	eventType := gitlab.EventType(event)
	if !isEventSubscribed(eventType) {
		return nil, errors.New("event not defined to be parsed")
	}

	payload, err := io.ReadAll(r.Body)
	if err != nil || len(payload) == 0 {
		return nil, errors.New("error reading request body")
	}

	return gitlab.ParseWebhook(eventType, payload)
}

func (g *gitlabIntegration) HandleWebhook(ctx core.Context) error {
	event, err := parseWebhook(ctx.Request())
	if err != nil {
		slog.Error("could not parse gitlab webhook", "err", err)
		return err
	}

	switch event := event.(type) {
	case *gitlab.IssueCommentEvent:
		// check if the issue is a devguard issue
		issueId := event.Issue.IID

		// check if the user is a bot - we do not want to handle bot comments
		// if event.Comment.User.GetType() == "Bot" {
		// 	return nil
		// }
		// look for a dependencyVuln with such a github ticket id
		vuln, err := g.aggregatedVulnRepository.FindByTicketID(nil, fmt.Sprintf("gitlab:%d/%d", event.ProjectID, issueId))
		if err != nil {
			slog.Debug("could not find dependencyVuln by ticket id", "err", err, "ticketId", issueId)
			return nil
		}

		comment := event.ObjectAttributes.Note

		if messageWasCreatedByDevguard(comment) {
			return nil
		}

		// get the asset
		assetVersion, err := g.assetVersionRepository.Read(vuln.GetAssetVersionName(), vuln.GetAssetID())
		if err != nil {
			slog.Error("could not read asset version", "err", err)
			return err
		}

		asset, err := g.assetRepository.Read(assetVersion.AssetID)
		if err != nil {
			slog.Error("could not read asset", "err", err)
			return err
		}

		// make sure to save the user - it might be a new user or it might have new values defined.
		// we do not care about any error - and we want speed, thus do it on a goroutine
		go func() {
			org, err := g.aggregatedVulnRepository.GetOrgFromVuln(vuln)
			if err != nil {
				slog.Error("could not get org from dependencyVuln id", "err", err)
				return
			}
			// save the user in the database
			user := models.ExternalUser{
				ID:        fmt.Sprintf("gitlab:%d", event.User.ID),
				Username:  event.User.Username,
				AvatarURL: event.User.AvatarURL,
			}

			err = g.externalUserRepository.Save(nil, &user)
			if err != nil {
				slog.Error("could not save github user", "err", err)
				return
			}

			if err = g.externalUserRepository.GetDB(nil).Model(&user).Association("Organizations").Append([]models.Org{org}); err != nil {
				slog.Error("could not append user to organization", "err", err)
			}
		}()

		// create a new event based on the comment
		vulnEvent := createNewVulnEventBasedOnComment(vuln.GetID(), fmt.Sprintf("gitlab:%d", event.User.ID), comment)

		vulnEvent.Apply(vuln)
		// save the dependencyVuln and the event in a transaction
		err = g.aggregatedVulnRepository.Transaction(func(tx core.DB) error {
			err := g.aggregatedVulnRepository.Save(tx, &vuln)
			if err != nil {
				return err
			}
			err = g.vulnEventRepository.Save(tx, &vulnEvent)
			if err != nil {
				return err
			}
			return nil
		})
		if err != nil {
			slog.Error("could not save dependencyVuln and event", "err", err)
			return err
		}

		// get the integration id based on the asset
		integrationId, err := extractIntegrationIdFromRepoId(utils.SafeDereference(asset.RepositoryID))
		if err != nil {
			slog.Error("could not extract integration id from repo id", "err", err)
			return err
		}

		// get the project id based on the asset
		projectId, err := extractProjectIdFromRepoId(utils.SafeDereference(asset.RepositoryID))
		if err != nil {
			slog.Error("could not extract project id from repo id", "err", err)
			return err
		}

		// make sure to update the github issue accordingly
		client, err := g.gitlabClientFactory(integrationId)
		if err != nil {
			slog.Error("could not create github client", "err", err)
			return err
		}

		switch vulnEvent.Type {
		case models.EventTypeAccepted:

			labels := []string{
				"devguard",
				"risk:" + strings.ToLower(risk.RiskToSeverity(vuln.GetRawRiskAssessment())), 
				"cvss-severity:" + strings.ToLower(risk.RiskToSeverity(vuln.GetRawRiskAssessment())),
				"state:accepted",
			}

			_, _, err = client.EditIssue(ctx.Request().Context(), projectId, issueId, &gitlab.UpdateIssueOptions{
				StateEvent: gitlab.Ptr("close"),
				Labels:     gitlab.Ptr(gitlab.LabelOptions(labels)),
			})
			return err
		case models.EventTypeFalsePositive:

			labels := []string{
				"devguard",
				"risk:" + strings.ToLower(risk.RiskToSeverity(vuln.GetRawRiskAssessment())), 
				"cvss-severity:" + strings.ToLower(risk.RiskToSeverity(vuln.GetRawRiskAssessment())),
				"state:false-positive",
			}

			_, _, err = client.EditIssue(ctx.Request().Context(), projectId, issueId, &gitlab.UpdateIssueOptions{
				StateEvent: gitlab.Ptr("close"),
				Labels:     gitlab.Ptr(gitlab.LabelOptions(labels)),
			})
			return err
		case models.EventTypeReopened:

			labels := []string{
				"devguard",
				"risk:" + strings.ToLower(risk.RiskToSeverity(vuln.GetRawRiskAssessment())), 
				"cvss-severity:" + strings.ToLower(risk.RiskToSeverity(vuln.GetRawRiskAssessment())),
				"state:open",
			}

			_, _, err = client.EditIssue(ctx.Request().Context(), projectId, issueId, &gitlab.UpdateIssueOptions{
				StateEvent: gitlab.Ptr("reopen"),
				Labels:     gitlab.Ptr(gitlab.LabelOptions(labels)),
			})
			return err
		}
	}

	return ctx.JSON(200, "ok")
}

func (g *gitlabIntegration) ListRepositories(ctx core.Context) ([]core.Repository, error) {
	org := core.GetOrganization(ctx)
	// create a new gitlab batch client
	gitlabBatchClient, err := newGitLabBatchClient(org.GitLabIntegrations)
	if err != nil {
		slog.Error("failed to create gitlab batch client", "err", err)
		return nil, err
	}

	repos, err := gitlabBatchClient.ListRepositories(ctx.QueryParam("search"))
	if err != nil {
		slog.Error("failed to list repositories", "err", err)
		return nil, err
	}

	return utils.Map(repos, func(r gitlabRepository) core.Repository {
		return r.toRepository()
	}), nil
}

func extractIntegrationIdFromRepoId(repoId string) (uuid.UUID, error) {
	// the repo id is formatted like this:
	// gitlab:<integration id>:<project id>
	return uuid.Parse(strings.Split(repoId, ":")[1])
}

func extractProjectIdFromRepoId(repoId string) (int, error) {
	// the repo id is formatted like this:
	// gitlab:<integration id>:<project id>
	return strconv.Atoi(strings.Split(repoId, ":")[2])
}

func (g *gitlabIntegration) AutoSetup(ctx core.Context) error {
	asset := core.GetAsset(ctx)
	repoId := utils.SafeDereference(asset.RepositoryID)
	if !strings.HasPrefix(repoId, "gitlab:") {
		// this integration only handles gitlab repositories
		return nil
	}

	integrationUUID, err := extractIntegrationIdFromRepoId(repoId)
	if err != nil {
		return errors.Wrap(err, "could not extract integration id from repo id")
	}
	client, err := g.gitlabClientFactory(integrationUUID)
	if err != nil {
		return errors.Wrap(err, "could not create new gitlab client")
	}

	integration, err := g.gitlabIntegrationRepository.Read(integrationUUID)
	if err != nil {
		return errors.Wrap(err, "could not read gitlab integration")
	}
	accessToken := integration.AccessToken
	gitlabUrl := integration.GitLabUrl

	var req struct {
		DevguardAssetName  string `json:"devguardAssetName"`
		DevguardPrivateKey string `json:"devguardPrivateKey"`
	}
	err = ctx.Bind(&req)
	if err != nil {
		return errors.Wrap(err, "could not bind request")
	}

	ctx.Response().Header().Set(echo.HeaderContentType, echo.MIMEApplicationJSON)
	ctx.Response().WriteHeader(http.StatusOK) //nolint:errcheck

	enc := json.NewEncoder(ctx.Response())

	err = g.addProjectHook(ctx)
	if err != nil {
		return errors.Wrap(err, "could not add project hook")
	}

	// notify the user that the project hook was added
	enc.Encode(map[string]string{"step": "projectHook", "status": "success"}) //nolint:errcheck
	ctx.Response().Flush()

	err = g.addProjectVariables(ctx, req.DevguardPrivateKey, req.DevguardAssetName)
	if err != nil {
		return errors.Wrap(err, "could not add project variables")
	}

	// notify the user that the project variables were added
	enc.Encode(map[string]string{"step": "projectVariables", "status": "success"}) //nolint:errcheck
	ctx.Response().Flush()

	// get the project name
	projectId, err := extractProjectIdFromRepoId(repoId)
	if err != nil {
		return errors.Wrap(err, "could not extract project id from repo id")
	}

	project, _, err := client.GetProject(ctx.Request().Context(), projectId)
	if err != nil {
		return errors.Wrap(err, "could not get project")
	}
	defaultBranch := project.DefaultBranch

	//generate a random branch name
	branchName := fmt.Sprintf("devguard-autosetup-%s", strconv.Itoa(generateFourDigitNumber()))

	projectName, err := g.getRepoNameFromProjectId(ctx, projectId)
	if err != nil {
		return errors.Wrap(err, "could not get project name")
	}

	templatePath := getTemplatePath(ctx.QueryParam("scanner"))
	err = setupAndPushPipeline(accessToken, gitlabUrl, projectName, templatePath, branchName)
	if err != nil {
		return errors.Wrap(err, "could not setup and push pipeline")
	}

	// notify the user that the pipeline was created
	enc.Encode(map[string]string{"step": "pipeline", "status": "success"}) //nolint:errcheck
	ctx.Response().Flush()

	//create a merge request
	mr, _, err := client.CreateMergeRequest(ctx.Request().Context(), projectName, &gitlab.CreateMergeRequestOptions{
		SourceBranch:       gitlab.Ptr(branchName),
		TargetBranch:       gitlab.Ptr(defaultBranch),
		Title:              gitlab.Ptr("Add devguard pipeline template"),
		RemoveSourceBranch: gitlab.Ptr(true),
	})

	if err != nil {
		return errors.Wrap(err, "could not create merge request")
	}

	// notify the user that the merge request was created
	enc.Encode(map[string]string{"step": "mergeRequest", "url": mr.WebURL, "status": "success"}) //nolint:errcheck
	ctx.Response().Flush()

	return nil
}

func (g *gitlabIntegration) addProjectHook(ctx core.Context) error {
	asset := core.GetAsset(ctx)
	repoId := utils.SafeDereference(asset.RepositoryID)
	if !strings.HasPrefix(repoId, "gitlab:") {
		// this integration only handles gitlab repositories
		return nil
	}

	integrationUUID, err := extractIntegrationIdFromRepoId(repoId)
	if err != nil {
		return fmt.Errorf("could not extract integration id from repo id: %w", err)
	}

	projectId, err := extractProjectIdFromRepoId(repoId)
	if err != nil {
		return fmt.Errorf("could not extract project id from repo id: %w", err)
	}

	client, err := g.gitlabClientFactory(integrationUUID)
	if err != nil {
		return fmt.Errorf("could not create new gitlab client: %w", err)
	}
	// check if the project hook already exists
	hooks, _, err := client.ListProjectHooks(ctx.Request().Context(), projectId, nil)
	if err != nil {
		return fmt.Errorf("could not list project hooks: %w", err)
	}

	token, err := createToken()
	if err != nil {
		return fmt.Errorf("could not create new token: %w", err)
	}

	projectOptions, err := createProjectHookOptions(token, hooks)
	if err != nil { //Swallow error: If an error gets returned it means the hook already exists which means we don't have to do anything further and can return without errors
		return nil
	}

	projectHook, _, err := client.AddProjectHook(ctx.Request().Context(), projectId, projectOptions)
	if err != nil {
		return fmt.Errorf("could not add project hook: %w", err)
	}
	projectHookID := projectHook.ID

	err = g.saveToken(integrationUUID, token)
	if err != nil {
		//delete the hook
		err = g.deleteProjectHook(ctx, integrationUUID, projectId, projectHookID)
		if err != nil {
			// we could not delete the hook
			slog.Error("could not save token and delete hook", "err", err)
			return fmt.Errorf("could not save token and delete hook: %w", err)
		}
		return fmt.Errorf("could not save token: %w", err)
	}

	return nil

}

func createProjectHookOptions(token uuid.UUID, hooks []*gitlab.ProjectHook) (*gitlab.AddProjectHookOptions, error) {
	projectOptions := &gitlab.AddProjectHookOptions{}

	instanceDomain := os.Getenv("INSTANCE_DOMAIN")

	for _, hook := range hooks {
		if strings.HasPrefix(hook.URL, instanceDomain) {
			return projectOptions, fmt.Errorf("hook already exists")
		}
	}

	projectOptions.IssuesEvents = gitlab.Ptr(true)
	projectOptions.ConfidentialIssuesEvents = gitlab.Ptr(true)
	projectOptions.NoteEvents = gitlab.Ptr(true)
	projectOptions.ConfidentialNoteEvents = gitlab.Ptr(true)
	projectOptions.EnableSSLVerification = gitlab.Ptr(true)
	if instanceDomain == "" { //If no URL is provided in the environment variables default to main URL
		slog.Debug("no URL specified in .env file defaulting to main")
		defaultURL := "https://api.main.devguard.org/api/v1/webhook/"
		projectOptions.URL = &defaultURL
	} else {
		instanceDomain = strings.TrimSuffix(instanceDomain, "/") //Remove trailing slash if it exists
		constructedURL := instanceDomain + "/api/v1/webhook/"
		projectOptions.URL = &constructedURL
	}
	projectOptions.Token = gitlab.Ptr(token.String())

	return projectOptions, nil
}

func (g *gitlabIntegration) deleteProjectHook(ctx core.Context, integrationUUID uuid.UUID, projectId int, hookId int) error {
	client, err := g.gitlabClientFactory(integrationUUID)
	if err != nil {
		return fmt.Errorf("could not create new gitlab client: %w", err)
	}
	_, err = client.DeleteProjectHook(ctx.Request().Context(), projectId, hookId)
	if err != nil {
		return fmt.Errorf("could not delete project hook: %w", err)
	}
	return nil
}
func createToken() (uuid.UUID, error) {
	// create a new token
	token, err := uuid.NewUUID()
	if err != nil {
		slog.Error("could not create new token", "err", err)
		return uuid.Nil, fmt.Errorf("could not create new token: %w", err)
	}
	return token, nil
}

func (g *gitlabIntegration) saveToken(integrationUUID uuid.UUID, token uuid.UUID) error {
	gitlabIntegration, err := g.gitlabIntegrationRepository.Read(integrationUUID)
	if err != nil {
		return fmt.Errorf("could not read gitlab integration: %w", err)
	}

	// save the token in the database
	gitlabIntegration.WebhookSecretToken = token
	err = g.gitlabIntegrationRepository.Save(nil, &gitlabIntegration)
	if err != nil {
		slog.Error("could not save token", "err", err)
		return fmt.Errorf("could not save token: %w", err)
	}
	return nil
}

func (g *gitlabIntegration) addProjectVariables(ctx core.Context, devguardPrivateKey, assetName string) error {

	asset := core.GetAsset(ctx)
	repoId := utils.SafeDereference(asset.RepositoryID)
	if !strings.HasPrefix(repoId, "gitlab:") {
		// this integration only handles gitlab repositories
		return nil
	}

	integrationUUID, err := extractIntegrationIdFromRepoId(repoId)
	if err != nil {
		return fmt.Errorf("could not extract integration id from repo id: %w", err)
	}

	projectId, err := extractProjectIdFromRepoId(repoId)
	if err != nil {
		return fmt.Errorf("could not extract project id from repo id: %w", err)
	}

	client, err := g.gitlabClientFactory(integrationUUID)
	if err != nil {
		return fmt.Errorf("could not create new gitlab client: %w", err)
	}

	err = g.addProjectVariable(ctx, "DEVGUARD_TOKEN", devguardPrivateKey, true, projectId, client)

	if err != nil {
		return err
	}

	err = g.addProjectVariable(ctx, "DEVGUARD_ASSET_NAME", assetName, false, projectId, client)
	if err != nil {
		return err
	}

	return nil
}
func (g *gitlabIntegration) addProjectVariable(ctx core.Context, key string, value string, Masked bool, projectId int, client gitlabClientFacade) error {

	projectVariable := &gitlab.CreateProjectVariableOptions{
		Key:    gitlab.Ptr(key),
		Value:  gitlab.Ptr(value),
		Masked: gitlab.Ptr(Masked),
	}

	// check if the project variable already exists
	variables, _, err := client.ListVariables(ctx.Request().Context(), projectId, nil)
	if err != nil {
		return fmt.Errorf("could not list project variables: %w", err)
	}

	for _, variable := range variables {
		if variable.Key == key {
			// the variable already exists
			// remove it - we cannot update, since some are protected
			_, err = client.RemoveVariable(ctx.Request().Context(), projectId, key)
			if err != nil {
				return errors.Wrap(err, "could not remove project variable")
			}
		}
	}

	_, _, err = client.CreateVariable(ctx.Request().Context(), projectId, projectVariable)
	if err != nil {
		return fmt.Errorf("could not create project variable: %w", err)
	}

	return nil
}

func (g *gitlabIntegration) getRepoNameFromProjectId(ctx core.Context, projectId int) (string, error) {
	asset := core.GetAsset(ctx)
	repoId := utils.SafeDereference(asset.RepositoryID)
	if !strings.HasPrefix(repoId, "gitlab:") {
		// this integration only handles gitlab repositories
		return "", nil
	}

	integrationUUID, err := extractIntegrationIdFromRepoId(repoId)
	if err != nil {
		return "", fmt.Errorf("could not extract integration id from repo id: %v", err)
	}

	client, err := g.gitlabClientFactory(integrationUUID)
	if err != nil {
		return "", fmt.Errorf("could not create new gitlab client: %v", err)
	}

	project, _, err := client.GetProject(ctx.Request().Context(), projectId)
	if err != nil {
		return "", fmt.Errorf("could not get project: %v", err)
	}
	projectName := project.PathWithNamespace
	return strings.ReplaceAll(projectName, " ", ""), nil
}

func getTemplatePath(scanner string) string {
	switch scanner {
	case "full":
		return "./templates/full_template.yml"
	case "sca":
		return "./templates/sca_template.yml"
	case "container-scanning":
		return "./templates/container_scanning_template.yml"
	default:
		return "./templates/full_template.yml"
	}
}

func (g *gitlabIntegration) HandleEvent(event any) error {
	switch event := event.(type) {
	case core.ManualMitigateEvent:
		asset := core.GetAsset(event.Ctx)
		assetVersionName := core.GetAssetVersion(event.Ctx).Name
		repoId, err := core.GetRepositoryID(event.Ctx)
		if err != nil {
			return err
		}
		projectSlug, err := core.GetProjectSlug(event.Ctx)

		if err != nil {
			return err
		}
		dependencyVulnId, err := core.GetVulnID(event.Ctx)
		if err != nil {
			return err
		}

		dependencyVuln, err := g.dependencyVulnRepository.Read(dependencyVulnId)
		if err != nil {
			return err
		}

		orgSlug, err := core.GetOrgSlug(event.Ctx)
		if err != nil {
			return err
		}

		return g.CreateIssue(event.Ctx.Request().Context(), asset, assetVersionName, repoId, dependencyVuln, projectSlug, orgSlug)
	case core.VulnEvent:
		ev := event.Event

		asset := core.GetAsset(event.Ctx)
		dependencyVuln, err := g.dependencyVulnRepository.Read(ev.VulnID)

		if err != nil {
			return err
		}

		if dependencyVuln.TicketID == nil {
			// we do not have a ticket id - we do not need to do anything
			return nil
		}

		repoId := utils.SafeDereference(asset.RepositoryID)
		if !strings.HasPrefix(repoId, "gitlab:") || !strings.HasPrefix(*dependencyVuln.TicketID, "gitlab:") {
			// this integration only handles gitlab repositories.
			return nil
		}

		integrationUUID, err := extractIntegrationIdFromRepoId(repoId)
		if err != nil {
			slog.Error("failed to extract integration id from repo id", "err", err, "repoId", repoId)
			return err
		}

		projectId, err := extractProjectIdFromRepoId(repoId)
		if err != nil {
			slog.Error("failed to extract project id from repo id", "err", err, "repoId", repoId)
			return err
		}

		// we create a new ticket in github
		client, err := g.gitlabClientFactory(integrationUUID)
		if err != nil {
			return err
		}

		gitlabTicketID := strings.TrimPrefix(*dependencyVuln.TicketID, "gitlab:")
		gitlabTicketIDInt, err := strconv.Atoi(strings.Split(gitlabTicketID, "/")[1])
		if err != nil {
			return err
		}

		members, err := org.FetchMembersOfOrganization(event.Ctx)
		if err != nil {
			return err
		}

		// find the member which created the event
		member, ok := utils.Find(
			members,
			func(member core.User) bool {
				return member.ID == ev.UserID
			},
		)
		if !ok {
			member = core.User{
				Name: "unknown",
			}
		}

		switch ev.Type {
		case models.EventTypeAccepted:
			// if a dependencyVuln gets accepted, we close the issue and create a comment with that justification
			_, _, err = client.CreateIssueComment(event.Ctx.Request().Context(), projectId, gitlabTicketIDInt, &gitlab.CreateIssueNoteOptions{
				Body: github.String(fmt.Sprintf("%s\n----\n%s", member.Name+" accepted the vulnerability", utils.SafeDereference(ev.Justification))),
			})
			if err != nil {
				return err
			}
<<<<<<< HEAD
			labels := []string{
				"devguard",
				"risk:" + strings.ToLower(risk.RiskToSeverity(vuln.GetRawRiskAssessment())), 
				"cvss-severity:" + strings.ToLower(risk.RiskToSeverity(vuln.GetRawRiskAssessment())),
				"state:accepted",
			}
			_, _, err = client.EditIssue(event.Ctx.Request().Context(), projectId, gitlabTicketIDInt, &gitlab.UpdateIssueOptions{
				StateEvent: gitlab.Ptr("close"),
				Labels:     gitlab.Ptr(gitlab.LabelOptions(labels)),
			})
			return err
=======
			return g.CloseIssue(event.Ctx.Request().Context(), "accepted", repoId, dependencyVuln)
>>>>>>> 5682405a
		case models.EventTypeFalsePositive:
			_, _, err = client.CreateIssueComment(event.Ctx.Request().Context(), projectId, gitlabTicketIDInt, &gitlab.CreateIssueNoteOptions{
				Body: github.String(fmt.Sprintf("%s\n----\n%s", member.Name+" marked the vulnerability as false positive", utils.SafeDereference(ev.Justification))),
			})
			if err != nil {
				return err
			}

<<<<<<< HEAD
			labels := []string{
				"devguard",
				"risk:" + strings.ToLower(risk.RiskToSeverity(vuln.GetRawRiskAssessment())), 
				"cvss-severity:" + strings.ToLower(risk.RiskToSeverity(vuln.GetRawRiskAssessment())),
				"state:false-positive",
			}
			_, _, err = client.EditIssue(event.Ctx.Request().Context(), projectId, gitlabTicketIDInt, &gitlab.UpdateIssueOptions{
				StateEvent: gitlab.Ptr("close"),
				Labels:     gitlab.Ptr(gitlab.LabelOptions(labels)),
			})
			return err
=======
			return g.CloseIssue(event.Ctx.Request().Context(), "false-positive", repoId, dependencyVuln)
>>>>>>> 5682405a
		case models.EventTypeReopened:
			_, _, err = client.CreateIssueComment(event.Ctx.Request().Context(), projectId, gitlabTicketIDInt, &gitlab.CreateIssueNoteOptions{
				Body: github.String(fmt.Sprintf("%s\n----\n%s", member.Name+" reopened the vulnerability", utils.SafeDereference(ev.Justification))),
			})
			if err != nil {
				return err
			}

<<<<<<< HEAD
			labels := []string{
				"devguard",
				"risk:" + strings.ToLower(risk.RiskToSeverity(vuln.GetRawRiskAssessment())), 
				"cvss-severity:" + strings.ToLower(risk.RiskToSeverity(vuln.GetRawRiskAssessment())),
				"state:open",
			}

			_, _, err = client.EditIssue(event.Ctx.Request().Context(), projectId, gitlabTicketIDInt, &gitlab.UpdateIssueOptions{
				StateEvent: gitlab.Ptr("reopen"),
				Labels:     gitlab.Ptr(gitlab.LabelOptions(labels)),
			})
			return err

=======
			return g.ReopenIssue(event.Ctx.Request().Context(), repoId, dependencyVuln)
>>>>>>> 5682405a
		case models.EventTypeComment:
			_, _, err = client.CreateIssueComment(event.Ctx.Request().Context(), projectId, gitlabTicketIDInt, &gitlab.CreateIssueNoteOptions{
				Body: github.String(fmt.Sprintf("%s\n----\n%s", member.Name+" commented on the vulnerability", utils.SafeDereference(ev.Justification))),
			})
			return err
		}
	}
	return nil
}

func (g *gitlabIntegration) GetUsers(org models.Org) []core.User {
	return []core.User{}
}

func (g *gitlabIntegration) GetID() core.IntegrationID {
	return core.GitLabIntegrationID
}

func (g *gitlabIntegration) Delete(ctx core.Context) error {
	id := ctx.Param("gitlab_integration_id")

	if id == "" {
		return ctx.JSON(400, map[string]any{
			"message": "GitLab integration ID is required",
		})
	}

	// parse the id
	parsedID, err := uuid.Parse(id)
	if err != nil {
		return ctx.JSON(400, map[string]any{
			"message": "Invalid GitLab integration ID",
		})
	}

	err = g.gitlabIntegrationRepository.Delete(nil, parsedID)
	if err != nil {
		return err
	}

	return ctx.JSON(200, map[string]any{
		"message": "GitLab integration deleted",
	})
}

func (g *gitlabIntegration) TestAndSave(ctx core.Context) error {
	var data struct {
		Url   string `json:"url"`
		Token string `json:"token"`
		Name  string `json:"name"`
	}

	if err := ctx.Bind(&data); err != nil {
		return err
	}

	if data.Token == "" {
		slog.Error("token must not be empty")
		return ctx.JSON(400, "token must not be empty")
	}
	// check if valid url - maybe the user forgot to add the protocol
	if !strings.HasPrefix(data.Url, "http://") && !strings.HasPrefix(data.Url, "https://") {
		data.Url = "https://" + data.Url
	}

	git, err := gitlab.NewClient(data.Token, gitlab.WithBaseURL(data.Url))
	if err != nil {
		return err
	}

	_, _, err = git.Projects.ListProjects(&gitlab.ListProjectsOptions{
		MinAccessLevel: gitlab.Ptr(gitlab.ReporterPermissions),
	})
	if err != nil {
		return ctx.JSON(400, map[string]any{
			"message": "Invalid GitLab token",
		})
	}

	// save the integration
	integration := models.GitLabIntegration{
		GitLabUrl:   data.Url,
		AccessToken: data.Token,
		Name:        data.Name,
		OrgID:       (core.GetOrganization(ctx).GetID()),
	}

	if err := g.gitlabIntegrationRepository.Save(nil, &integration); err != nil {
		return err
	}

	// return all projects
	return ctx.JSON(200, common.GitlabIntegrationDTO{
		ID:              integration.ID.String(),
		Url:             integration.GitLabUrl,
		Name:            integration.Name,
		ObfuscatedToken: integration.AccessToken[:4] + "************" + integration.AccessToken[len(integration.AccessToken)-4:],
	})
}

func (g *gitlabIntegration) ReopenIssue(ctx context.Context, repoId string, dependencyVuln models.DependencyVuln) error {
	if !strings.HasPrefix(repoId, "gitlab:") {
		// this integration only handles gitlab repositories
		return nil
	}

	integrationUUID, err := extractIntegrationIdFromRepoId(repoId)
	if err != nil {
		slog.Error("failed to extract integration id from repo id", "err", err, "repoId", repoId)
		return err
	}

	projectId, err := extractProjectIdFromRepoId(repoId)
	if err != nil {
		slog.Error("failed to extract project id from repo id", "err", err, "repoId", repoId)
		return err
	}

	client, err := g.gitlabClientFactory(integrationUUID)
	if err != nil {
		return err
	}

	gitlabTicketID := strings.TrimPrefix(*dependencyVuln.TicketID, "gitlab:")
	gitlabTicketIDInt, err := strconv.Atoi(strings.Split(gitlabTicketID, "/")[1])
	if err != nil {
		return err
	}

	labels := []string{
		"devguard",
		"severity:" + strings.ToLower(risk.RiskToSeverity(*dependencyVuln.RawRiskAssessment)),
		"state:open",
	}

	_, _, err = client.EditIssue(ctx, projectId, gitlabTicketIDInt, &gitlab.UpdateIssueOptions{
		StateEvent: gitlab.Ptr("reopen"),
		Labels:     gitlab.Ptr(gitlab.LabelOptions(labels)),
	})
	if err != nil {
		return err
	}

	return nil
}

func (g *gitlabIntegration) CloseIssue(ctx context.Context, state string, repoId string, dependencyVuln models.DependencyVuln) error {
	if !strings.HasPrefix(repoId, "gitlab:") {
		// this integration only handles gitlab repositories
		return nil
	}

	integrationUUID, err := extractIntegrationIdFromRepoId(repoId)
	if err != nil {
		slog.Error("failed to extract integration id from repo id", "err", err, "repoId", repoId)
		return err
	}

	projectId, err := extractProjectIdFromRepoId(repoId)
	if err != nil {
		slog.Error("failed to extract project id from repo id", "err", err, "repoId", repoId)
		return err
	}

	client, err := g.gitlabClientFactory(integrationUUID)
	if err != nil {
		return err
	}

	gitlabTicketID := strings.TrimPrefix(*dependencyVuln.TicketID, "gitlab:")
	gitlabTicketIDInt, err := strconv.Atoi(strings.Split(gitlabTicketID, "/")[1])
	if err != nil {
		return err
	}

	labels := []string{
		"devguard",
<<<<<<< HEAD
		"risk:" + strings.ToLower(risk.RiskToSeverity(vuln.GetRawRiskAssessment())), 
		"cvss-severity:" + strings.ToLower(risk.RiskToSeverity(vuln.GetRawRiskAssessment())),
		"state:fixed",
=======
		"severity:" + strings.ToLower(risk.RiskToSeverity(*dependencyVuln.RawRiskAssessment)),
		"state:" + state,
>>>>>>> 5682405a
	}

	_, _, err = client.EditIssue(ctx, projectId, gitlabTicketIDInt, &gitlab.UpdateIssueOptions{
		StateEvent: gitlab.Ptr("close"),
		Labels:     gitlab.Ptr(gitlab.LabelOptions(labels)),
	})
	if err != nil {
		return err
	}

	return nil
}

func (g *gitlabIntegration) CreateIssue(ctx context.Context, asset models.Asset, assetVersionName string, repoId string, dependencyVuln models.DependencyVuln, projectSlug string, orgSlug string) error {

	if !strings.HasPrefix(repoId, "gitlab:") {
		// this integration only handles gitlab repositories
		return nil
	}

	integrationUUID, err := extractIntegrationIdFromRepoId(repoId)
	if err != nil {
		slog.Error("failed to extract integration id from repo id", "err", err, "repoId", repoId)
		return err
	}

	projectId, err := extractProjectIdFromRepoId(repoId)
	if err != nil {
		slog.Error("failed to extract project id from repo id", "err", err, "repoId", repoId)
		return err
	}

	client, err := g.gitlabClientFactory(integrationUUID)
	if err != nil {
		return err
	}

	riskMetrics, vector := risk.RiskCalculation(*dependencyVuln.CVE, core.GetEnvironmentalFromAsset(asset))

	exp := risk.Explain(dependencyVuln, asset, vector, riskMetrics)

	assetSlug := asset.Slug

	labels := []string{
		"devguard",
		"risk:" + strings.ToLower(risk.RiskToSeverity(vuln.GetRawRiskAssessment())),
		"cvss-severity:" + strings.ToLower(risk.RiskToSeverity(vuln.GetRawRiskAssessment())),
	}

	issue := &gitlab.CreateIssueOptions{
		Title:       gitlab.Ptr(fmt.Sprintf("DependencyVuln %s", dependencyVuln.CVE.CVE)),
		Description: gitlab.Ptr(exp.Markdown(g.frontendUrl, orgSlug, projectSlug, assetSlug, assetVersionName) + "\n\n------\n\n" + "Risk exceeds predefined threshold"),
		Labels:      gitlab.Ptr(gitlab.LabelOptions(labels)),
	}

	createdIssue, _, err := client.CreateIssue(ctx, projectId, issue)
	if err != nil {
		return err
	}

	dependencyVuln.TicketID = utils.Ptr(fmt.Sprintf("gitlab:%d/%d", createdIssue.ProjectID, createdIssue.IID))
	dependencyVuln.TicketURL = utils.Ptr(createdIssue.WebURL)

	vulnEvent := models.NewMitigateEvent(
		dependencyVuln.ID,
		"system",
		"Risk exceeds predefined threshold",
		map[string]any{
			"ticketId":  *dependencyVuln.TicketID,
			"ticketUrl": createdIssue.WebURL,
		})

	return g.dependencyVulnRepository.ApplyAndSave(nil, &dependencyVuln, &vulnEvent)
}<|MERGE_RESOLUTION|>--- conflicted
+++ resolved
@@ -830,21 +830,7 @@
 			if err != nil {
 				return err
 			}
-<<<<<<< HEAD
-			labels := []string{
-				"devguard",
-				"risk:" + strings.ToLower(risk.RiskToSeverity(vuln.GetRawRiskAssessment())), 
-				"cvss-severity:" + strings.ToLower(risk.RiskToSeverity(vuln.GetRawRiskAssessment())),
-				"state:accepted",
-			}
-			_, _, err = client.EditIssue(event.Ctx.Request().Context(), projectId, gitlabTicketIDInt, &gitlab.UpdateIssueOptions{
-				StateEvent: gitlab.Ptr("close"),
-				Labels:     gitlab.Ptr(gitlab.LabelOptions(labels)),
-			})
-			return err
-=======
 			return g.CloseIssue(event.Ctx.Request().Context(), "accepted", repoId, dependencyVuln)
->>>>>>> 5682405a
 		case models.EventTypeFalsePositive:
 			_, _, err = client.CreateIssueComment(event.Ctx.Request().Context(), projectId, gitlabTicketIDInt, &gitlab.CreateIssueNoteOptions{
 				Body: github.String(fmt.Sprintf("%s\n----\n%s", member.Name+" marked the vulnerability as false positive", utils.SafeDereference(ev.Justification))),
@@ -852,22 +838,7 @@
 			if err != nil {
 				return err
 			}
-
-<<<<<<< HEAD
-			labels := []string{
-				"devguard",
-				"risk:" + strings.ToLower(risk.RiskToSeverity(vuln.GetRawRiskAssessment())), 
-				"cvss-severity:" + strings.ToLower(risk.RiskToSeverity(vuln.GetRawRiskAssessment())),
-				"state:false-positive",
-			}
-			_, _, err = client.EditIssue(event.Ctx.Request().Context(), projectId, gitlabTicketIDInt, &gitlab.UpdateIssueOptions{
-				StateEvent: gitlab.Ptr("close"),
-				Labels:     gitlab.Ptr(gitlab.LabelOptions(labels)),
-			})
-			return err
-=======
 			return g.CloseIssue(event.Ctx.Request().Context(), "false-positive", repoId, dependencyVuln)
->>>>>>> 5682405a
 		case models.EventTypeReopened:
 			_, _, err = client.CreateIssueComment(event.Ctx.Request().Context(), projectId, gitlabTicketIDInt, &gitlab.CreateIssueNoteOptions{
 				Body: github.String(fmt.Sprintf("%s\n----\n%s", member.Name+" reopened the vulnerability", utils.SafeDereference(ev.Justification))),
@@ -876,23 +847,7 @@
 				return err
 			}
 
-<<<<<<< HEAD
-			labels := []string{
-				"devguard",
-				"risk:" + strings.ToLower(risk.RiskToSeverity(vuln.GetRawRiskAssessment())), 
-				"cvss-severity:" + strings.ToLower(risk.RiskToSeverity(vuln.GetRawRiskAssessment())),
-				"state:open",
-			}
-
-			_, _, err = client.EditIssue(event.Ctx.Request().Context(), projectId, gitlabTicketIDInt, &gitlab.UpdateIssueOptions{
-				StateEvent: gitlab.Ptr("reopen"),
-				Labels:     gitlab.Ptr(gitlab.LabelOptions(labels)),
-			})
-			return err
-
-=======
 			return g.ReopenIssue(event.Ctx.Request().Context(), repoId, dependencyVuln)
->>>>>>> 5682405a
 		case models.EventTypeComment:
 			_, _, err = client.CreateIssueComment(event.Ctx.Request().Context(), projectId, gitlabTicketIDInt, &gitlab.CreateIssueNoteOptions{
 				Body: github.String(fmt.Sprintf("%s\n----\n%s", member.Name+" commented on the vulnerability", utils.SafeDereference(ev.Justification))),
@@ -1070,14 +1025,8 @@
 
 	labels := []string{
 		"devguard",
-<<<<<<< HEAD
-		"risk:" + strings.ToLower(risk.RiskToSeverity(vuln.GetRawRiskAssessment())), 
-		"cvss-severity:" + strings.ToLower(risk.RiskToSeverity(vuln.GetRawRiskAssessment())),
-		"state:fixed",
-=======
 		"severity:" + strings.ToLower(risk.RiskToSeverity(*dependencyVuln.RawRiskAssessment)),
 		"state:" + state,
->>>>>>> 5682405a
 	}
 
 	_, _, err = client.EditIssue(ctx, projectId, gitlabTicketIDInt, &gitlab.UpdateIssueOptions{
