--- conflicted
+++ resolved
@@ -513,36 +513,14 @@
 		return fmt.Errorf("could not list project hooks: %w", err)
 	}
 
-<<<<<<< HEAD
-	chosenURL := os.Getenv("INSTANCE_DOMAIN")
-	if chosenURL == "" {
-		slog.Error("No URL specified in .env file")
-		return nil
-	}
-
-	for _, hook := range hooks {
-		if hook.URL == chosenURL {
-			// the hook already exists
-			return nil
-		}
-	}
-
-=======
->>>>>>> 4401baf3
 	token, err := createToken()
 	if err != nil {
 		return fmt.Errorf("could not create new token: %w", err)
 	}
 
-<<<<<<< HEAD
-	projectOptions, err := CreateProjectHookOptions(token, hooks)
-	if err != nil {
-		return err
-=======
 	projectOptions, err := createProjectHookOptions(token, hooks)
 	if err != nil { //Swallow error: If an error gets returned it means the hook already exists which means we don't have to do anything further and can return without errors
 		return nil
->>>>>>> 4401baf3
 	}
 
 	projectHook, _, err := client.AddProjectHook(ctx.Request().Context(), projectId, projectOptions)
@@ -567,25 +545,6 @@
 
 }
 
-<<<<<<< HEAD
-func CreateProjectHookOptions(token uuid.UUID, hooks []*gitlab.ProjectHook) (*gitlab.AddProjectHookOptions, error) {
-	projectOptions := &gitlab.AddProjectHookOptions{} //Intialize empty struct to return on error
-
-	chosenURL := os.Getenv("INSTANCE_DOMAIN") //Get the URL from the .env file
-	if chosenURL == "" {
-		slog.Error("no URL specified in .env file")
-		return projectOptions, nil
-	}
-
-	for _, hook := range hooks { //Check if the Hook already exists
-		if hook.URL == chosenURL {
-
-			return projectOptions, nil
-		}
-	}
-
-	//Assign values to the empty struct
-=======
 func createProjectHookOptions(token uuid.UUID, hooks []*gitlab.ProjectHook) (*gitlab.AddProjectHookOptions, error) {
 	projectOptions := &gitlab.AddProjectHookOptions{}
 
@@ -597,15 +556,11 @@
 		}
 	}
 
->>>>>>> 4401baf3
 	projectOptions.IssuesEvents = gitlab.Ptr(true)
 	projectOptions.ConfidentialIssuesEvents = gitlab.Ptr(true)
 	projectOptions.NoteEvents = gitlab.Ptr(true)
 	projectOptions.ConfidentialNoteEvents = gitlab.Ptr(true)
 	projectOptions.EnableSSLVerification = gitlab.Ptr(true)
-<<<<<<< HEAD
-	projectOptions.URL = gitlab.Ptr(chosenURL)
-=======
 	if instanceDomain == "" { //If no URL is provided in the environment variables default to main URL
 		slog.Debug("no URL specified in .env file defaulting to main")
 		defaultURL := "https://api.main.devguard.org/api/v1/webhook/"
@@ -615,7 +570,6 @@
 		constructedURL := instanceDomain + "/api/v1/webhook/"
 		projectOptions.URL = &constructedURL
 	}
->>>>>>> 4401baf3
 	projectOptions.Token = gitlab.Ptr(token.String())
 
 	return projectOptions, nil
