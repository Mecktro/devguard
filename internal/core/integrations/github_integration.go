// Copyright (C) 2024 Tim Bastin, l3montree UG (haftungsbeschränkt)
//
// This program is free software: you can redistribute it and/or modify
// it under the terms of the GNU Affero General Public License as
// published by the Free Software Foundation, either version 3 of the
// License, or (at your option) any later version.
//
// This program is distributed in the hope that it will be useful,
// but WITHOUT ANY WARRANTY; without even the implied warranty of
// MERCHANTABILITY or FITNESS FOR A PARTICULAR PURPOSE.  See the
// GNU Affero General Public License for more details.
//
// You should have received a copy of the GNU Affero General Public License
// along with this program.  If not, see <https://www.gnu.org/licenses/>.

package integrations

import (
	"context"
	"fmt"
	"log/slog"
	"os"
	"strconv"
	"strings"
	"time"

	"github.com/google/go-github/v62/github"

	"github.com/l3montree-dev/devguard/internal/core"
	"github.com/l3montree-dev/devguard/internal/core/org"
	"github.com/l3montree-dev/devguard/internal/core/risk"
	"github.com/l3montree-dev/devguard/internal/database/models"
	"github.com/l3montree-dev/devguard/internal/database/repositories"
	"github.com/l3montree-dev/devguard/internal/utils"
)

type githubRepository struct {
	*github.Repository
	GithubAppInstallationID int `json:"githubAppInstallationId"`
}

func (g githubRepository) toRepository() core.Repository {
	return core.Repository{
		ID:    fmt.Sprintf("github:%d:%s", g.GithubAppInstallationID, *g.FullName),
		Label: *g.FullName,
	}
}

// wrapper around the github package - which provides only the methods
// we need
type githubClientFacade interface {
	CreateIssue(ctx context.Context, owner string, repo string, issue *github.IssueRequest) (*github.Issue, *github.Response, error)
	CreateIssueComment(ctx context.Context, owner string, repo string, number int, comment *github.IssueComment) (*github.IssueComment, *github.Response, error)
	EditIssue(ctx context.Context, owner string, repo string, number int, issue *github.IssueRequest) (*github.Issue, *github.Response, error)
	EditIssueLabel(ctx context.Context, owner string, repo string, name string, label *github.Label) (*github.Label, *github.Response, error)
}

type githubIntegration struct {
	githubAppInstallationRepository core.GithubAppInstallationRepository
	externalUserRepository          core.ExternalUserRepository
	dependencyVulnRepository        core.DependencyVulnRepository
	vulnEventRepository             core.VulnEventRepository
	aggregatedVulnRepository        core.VulnRepository
	frontendUrl                     string
	assetRepository                 core.AssetRepository
	assetVersionRepository          core.AssetVersionRepository

	githubClientFactory func(repoId string) (githubClientFacade, error)
}

var _ core.ThirdPartyIntegration = &githubIntegration{}

var NoGithubAppInstallationError = fmt.Errorf("no github app installations found")

func NewGithubIntegration(db core.DB) *githubIntegration {
	githubAppInstallationRepository := repositories.NewGithubAppInstallationRepository(db)

	aggregatedVulnRepository := repositories.NewAggregatedVulnRepository(db)

	dependencyVulnRepository := repositories.NewDependencyVulnRepository(db)
	vulnEventRepository := repositories.NewVulnEventRepository(db)

	frontendUrl := os.Getenv("FRONTEND_URL")
	if frontendUrl == "" {
		panic("FRONTEND_URL is not set")
	}

	return &githubIntegration{
		githubAppInstallationRepository: githubAppInstallationRepository,
		externalUserRepository:          repositories.NewExternalUserRepository(db),
		aggregatedVulnRepository:        aggregatedVulnRepository,
		dependencyVulnRepository:        dependencyVulnRepository,
		vulnEventRepository:             vulnEventRepository,
		frontendUrl:                     frontendUrl,
		assetRepository:                 repositories.NewAssetRepository(db),
		assetVersionRepository:          repositories.NewAssetVersionRepository(db),

		githubClientFactory: func(repoId string) (githubClientFacade, error) {
			return NewGithubClient(installationIdFromRepositoryID(repoId))
		},
	}
}

func (githubIntegration *githubIntegration) GetID() core.IntegrationID {
	return core.GitHubIntegrationID
}

func (githubIntegration *githubIntegration) IntegrationEnabled(ctx core.Context) bool {
	// check if the github app installation exists in the database
	organization := core.GetOrganization(ctx)
	return len(organization.GithubAppInstallations) > 0
}

func (githubIntegration *githubIntegration) ListRepositories(ctx core.Context) ([]core.Repository, error) {
	// check if we have integrations
	if !githubIntegration.IntegrationEnabled(ctx) {
		return nil, NoGithubAppInstallationError
	}

	organization := core.GetOrganization(ctx)

	repos := []core.Repository{}
	// check if a github integration exists on that org
	if organization.GithubAppInstallations != nil {
		// get the github integration
		githubClient, err := newGithubBatchClient(organization.GithubAppInstallations)
		if err != nil {
			return nil, err
		}

		// get the repositories
		r, err := githubClient.ListRepositories(ctx.QueryParam("search"))
		if err != nil {
			return nil, err
		}

		repos = append(repos, utils.Map(r, func(repo githubRepository) core.Repository {
			return repo.toRepository()
		})...)
		return repos, nil
	}

	return []core.Repository{}, nil
}

func (githubIntegration *githubIntegration) WantsToHandleWebhook(ctx core.Context) bool {
	return true
}

func (githubIntegration *githubIntegration) GetUsers(org models.Org) []core.User {
	users, err := githubIntegration.externalUserRepository.FindByOrgID(nil, org.ID)
	if err != nil {
		slog.Error("could not get users from github", "err", err)
		return nil
	}

	return utils.Map(users, func(user models.ExternalUser) core.User {
		return core.User{
			ID:        user.ID,
			Name:      user.Username,
			AvatarURL: &user.AvatarURL,
		}
	})
}

func (githubIntegration *githubIntegration) HandleWebhook(ctx core.Context) error {

	req := ctx.Request()
	payload, err := github.ValidatePayload(req, []byte(os.Getenv("GITHUB_WEBHOOK_SECRET")))
	if err != nil {
		slog.Debug("could not validate github webhook", "err", err)
		return nil
	}

	event, err := github.ParseWebHook(github.WebHookType(req), payload)
	if err != nil {
		slog.Error("could not parse github webhook", "err", err)
		return err
	}

	switch event := event.(type) {
	case *github.IssueCommentEvent:
		// check if the issue is a devguard issue
		issueNumber := event.Issue.GetNumber()
		issueID := event.Issue.GetID()
		// check if the user is a bot - we do not want to handle bot comments
		if event.Comment.User.GetType() == "Bot" {
			return nil
		}
		// look for a vuln with such a github ticket id
		vuln, err := githubIntegration.aggregatedVulnRepository.FindByTicketID(nil, fmt.Sprintf("github:%d/%d", issueID, issueNumber))
		if err != nil {
			slog.Debug("could not find vuln by ticket id", "err", err, "ticketId", fmt.Sprintf("github:%d/%d", issueID, issueNumber))
			return nil
		}

		// get the asset
		assetVersion, err := githubIntegration.assetVersionRepository.Read(vuln.GetAssetVersionName(), vuln.GetAssetID())
		if err != nil {
			slog.Error("could not read asset version", "err", err)
			return err
		}

		asset, err := githubIntegration.assetRepository.Read(assetVersion.AssetID)
		if err != nil {
			slog.Error("could not read asset", "err", err)
			return err
		}

		// the issue is a devguard issue.
		// lets check what the comment is about
		comment := event.Comment.GetBody()

		// make sure to save the user - it might be a new user or it might have new values defined.
		// we do not care about any error - and we want speed, thus do it on a goroutine
		go func() {
			org, err := githubIntegration.aggregatedVulnRepository.GetOrgFromVuln(vuln)
			if err != nil {
				slog.Error("could not get org from vuln id", "err", err)
				return
			}
			// save the user in the database
			user := models.ExternalUser{
				ID:        fmt.Sprintf("github:%d", event.Comment.User.GetID()),
				Username:  event.Comment.User.GetLogin(),
				AvatarURL: event.Comment.User.GetAvatarURL(),
			}

			err = githubIntegration.externalUserRepository.Save(nil, &user)
			if err != nil {
				slog.Error("could not save github user", "err", err)
				return
			}

			if err = githubIntegration.externalUserRepository.GetDB(nil).Model(&user).Association("Organizations").Append([]models.Org{org}); err != nil {
				slog.Error("could not append user to organization", "err", err)
			}
		}()

		// create a new event based on the comment
		vulnEvent := createNewVulnEventBasedOnComment(vuln.GetID(), fmt.Sprintf("github:%d", event.Comment.User.GetID()), comment)

		vulnEvent.Apply(vuln)
		// save the vuln and the event in a transaction
		err = githubIntegration.aggregatedVulnRepository.Transaction(func(tx core.DB) error {
			err := githubIntegration.aggregatedVulnRepository.Save(tx, &vuln)
			if err != nil {
				return err
			}
			err = githubIntegration.vulnEventRepository.Save(tx, &vulnEvent)
			if err != nil {
				return err
			}
			return nil
		})
		if err != nil {
			slog.Error("could not save the vulnerability and the event", "err", err)
			return err
		}

		// make sure to update the github issue accordingly
		client, err := githubIntegration.githubClientFactory(utils.SafeDereference(asset.RepositoryID))
		if err != nil {
			slog.Error("could not create github client", "err", err)
			return err
		}

		owner, repo, err := ownerAndRepoFromRepositoryID(utils.SafeDereference(asset.RepositoryID))
		if err != nil {
			slog.Error("could not get owner and repo from repository id", "err", err)
			return err
		}

		switch vulnEvent.Type {
		case models.EventTypeAccepted:
			_, _, err = client.EditIssue(ctx.Request().Context(), owner, repo, issueNumber, &github.IssueRequest{
				State:  github.String("closed"),
				Labels: &[]string{"devguard", 
				"risk:" + strings.ToLower(risk.RiskToSeverity(vuln.GetRawRiskAssessment())), 
				"cvss-severity:" + strings.ToLower(risk.RiskToSeverity(vuln.GetRawRiskAssessment())) ,
				"state:accepted" })
			return err
		case models.EventTypeFalsePositive:
			_, _, err = client.EditIssue(ctx.Request().Context(), owner, repo, issueNumber, &github.IssueRequest{
				State:  github.String("closed"),
				Labels: &[]string{"devguard", 
				"risk:" + strings.ToLower(risk.RiskToSeverity(vuln.GetRawRiskAssessment())), 
				"cvss-severity:" + strings.ToLower(risk.RiskToSeverity(vuln.GetRawRiskAssessment())), 
				"state:false-positive"},
			})
			return err
		case models.EventTypeReopened:
			_, _, err = client.EditIssue(ctx.Request().Context(), owner, repo, issueNumber, &github.IssueRequest{
				State:  github.String("open"),
				Labels: &[]string{"devguard", 
				"risk:" + strings.ToLower(risk.RiskToSeverity(vuln.GetRawRiskAssessment())), 
				"cvss-severity:" + strings.ToLower(risk.RiskToSeverity(vuln.GetRawRiskAssessment())), 
				"state:open"},
			})
			return err
		}

	case *github.InstallationEvent:
		// check what type of action is being performed
		switch *event.Action {
		case "created":
			slog.Info("new app installation", "installationId", *event.Installation.ID, "senderId", *event.Sender.ID)

			githubAppInstallation := models.GithubAppInstallation{
				InstallationID:                         int(*event.Installation.ID),
				InstallationCreatedWebhookReceivedTime: time.Now(),
				SettingsURL:                            *event.Installation.HTMLURL,
				TargetType:                             *event.Installation.TargetType,
				TargetLogin:                            *event.Installation.Account.Login,
				TargetAvatarURL:                        *event.Installation.Account.AvatarURL,
			}
			// save the new installation to the database
			err := githubIntegration.githubAppInstallationRepository.Save(nil, &githubAppInstallation)
			if err != nil {
				slog.Error("could not save github app installation", "err", err)
				return err
			}
		case "deleted":
			slog.Info("app installation deleted", "installationId", *event.Installation.ID, "senderId", *event.Sender.ID)
			// delete the installation from the database
			err := githubIntegration.githubAppInstallationRepository.Delete(nil, int(*event.Installation.ID))
			if err != nil {
				slog.Error("could not delete github app installation", "err", err)
				return err
			}
		}

	}

	return ctx.JSON(200, "ok")
}

func (githubIntegration *githubIntegration) WantsToFinishInstallation(ctx core.Context) bool {
	return true
}

func (githubIntegration *githubIntegration) FinishInstallation(ctx core.Context) error {
	// get the installation id from the request
	installationID := ctx.QueryParam("installationId")
	if installationID == "" {
		slog.Error("installationId is required")
		return ctx.JSON(400, "installationId is required")
	}

	// check if the org id does match the current organization id, thus the user has access to the organization
	organization := core.GetOrganization(ctx)
	// convert the installation id to an integer
	installationIDInt, err := strconv.Atoi(installationID)
	if err != nil {
		slog.Error("could not convert installationId to int", "err", err)
		return ctx.JSON(400, "could not convert installationId to int")
	}

	// check if the installation id exists in the database
	appInstallation, err := githubIntegration.githubAppInstallationRepository.Read(installationIDInt)
	if err != nil {
		slog.Error("could not read github app installation", "err", err)
		return ctx.JSON(400, "could not read github app installation")
	}

	// check if app installation is already associated with an organization
	if appInstallation.OrgID != nil && *appInstallation.OrgID != organization.GetID() {
		slog.Error("github app installation already associated with an organization")
		return ctx.JSON(400, "github app installation already associated with an organization")
	} else if appInstallation.OrgID != nil && *appInstallation.OrgID == organization.GetID() {
		slog.Info("github app installation already associated with the organization")
		return ctx.JSON(200, "ok")
	}

	// add the organization id to the installation
	orgId := organization.GetID()
	appInstallation.OrgID = &orgId
	// save the installation to the database
	err = githubIntegration.githubAppInstallationRepository.Save(nil, &appInstallation)
	if err != nil {
		slog.Error("could not save github app installation", "err", err)
		return ctx.JSON(400, "could not save github app installation")
	}

	// update the installation with the webhook received time
	// save the installation to the database
	return ctx.JSON(200, "ok")
}

func installationIdFromRepositoryID(repositoryID string) int {
	split := strings.Split(repositoryID, ":")
	if len(split) != 3 {
		return 0
	}
	installationID, err := strconv.Atoi(split[1])
	if err != nil {
		return 0
	}
	return installationID
}

func ownerAndRepoFromRepositoryID(repositoryID string) (string, string, error) {
	split := strings.Split(repositoryID, ":")
	if len(split) != 3 {
		return "", "", fmt.Errorf("could not split repository id")
	}

	split = strings.Split(split[2], "/")
	if len(split) != 2 {
		return "", "", fmt.Errorf("could not split repository id")
	}

	return split[0], split[1], nil
}

// the first return value is the global ticket id - a huge number, the second is the ticket number - like #386 you find in github links
func githubTicketIdToIdAndNumber(id string) (int, int) {
	// format: github:123456789/123
	split := strings.Split(id, "/")

	if len(split) != 2 {
		return 0, 0
	}

	ticketId, err := strconv.Atoi(strings.TrimPrefix(split[0], "github:"))
	if err != nil {
		return 0, 0
	}

	ticketNumber, err := strconv.Atoi(split[1])
	if err != nil {
		return 0, 0
	}

	return ticketId, ticketNumber
}

func (g *githubIntegration) HandleEvent(event any) error {
	switch event := event.(type) {
	case core.ManualMitigateEvent:
		asset := core.GetAsset(event.Ctx)

		repoId, err := core.GetRepositoryID(event.Ctx)

		if !strings.HasPrefix(repoId, "github:") {
			// this integration only handles github repositories.
			return nil
		}

		assetVersionName := core.GetAssetVersion(event.Ctx).Name
		if err != nil {
			return err
		}
		projectSlug, err := core.GetProjectSlug(event.Ctx)

		if err != nil {
			return err
		}
		dependencyVulnId, err := core.GetVulnID(event.Ctx)
		if err != nil {
			return err
		}
		dependencyVuln, err := g.dependencyVulnRepository.Read(dependencyVulnId)
		if err != nil {
			return err
		}

		orgSlug, err := core.GetOrgSlug(event.Ctx)
		if err != nil {
			return err
		}

		return g.CreateIssue(event.Ctx.Request().Context(), asset, assetVersionName, repoId, dependencyVuln, projectSlug, orgSlug)

	case core.VulnEvent:
		ev := event.Event

		asset := core.GetAsset(event.Ctx)
		dependencyVuln, err := g.dependencyVulnRepository.Read(ev.VulnID)

		if err != nil {
			return err
		}

		if dependencyVuln.TicketID == nil {
			// we do not have a ticket id - we do not need to do anything
			return nil
		}

		repoId := utils.SafeDereference(asset.RepositoryID)
		if !strings.HasPrefix(repoId, "github:") || !strings.HasPrefix(*dependencyVuln.TicketID, "github:") {
			// this integration only handles github repositories.
			return nil
		}
		// we create a new ticket in github
		client, err := g.githubClientFactory(repoId)
		if err != nil {
			return err
		}

		owner, repo, err := ownerAndRepoFromRepositoryID(repoId)
		if err != nil {
			return err
		}

		_, githubTicketNumber := githubTicketIdToIdAndNumber(*dependencyVuln.TicketID)

		members, err := org.FetchMembersOfOrganization(event.Ctx)
		if err != nil {
			return err
		}

		// find the member which created the event
		member, ok := utils.Find(
			members,
			func(member core.User) bool {
				return member.ID == ev.UserID
			},
		)
		if !ok {
			member = core.User{
				Name: "unknown",
			}
		}

		switch ev.Type {
		case models.EventTypeAccepted:
			// if a dependencyVuln gets accepted, we close the issue and create a comment with that justification
			_, _, err = client.CreateIssueComment(context.Background(), owner, repo, githubTicketNumber, &github.IssueComment{
				Body: github.String(fmt.Sprintf("%s\n----\n%s", member.Name+" accepted the vulnerability", utils.SafeDereference(ev.Justification))),
			})
			if err != nil {
				return err
			}
<<<<<<< HEAD
			_, _, err = client.EditIssue(context.Background(), owner, repo, githubTicketNumber, &github.IssueRequest{
				State:  github.String("closed"),
				Labels: &[]string{"devguard", 
				"risk:" + strings.ToLower(risk.RiskToSeverity(vuln.GetRawRiskAssessment())), 
				"cvss-severity:" + strings.ToLower(risk.RiskToSeverity(vuln.GetRawRiskAssessment())), 
				"state:accepted"},
			})
			return err
=======
			return g.CloseIssue(context.Background(), "accepted", repoId, dependencyVuln)
>>>>>>> 5682405a
		case models.EventTypeFalsePositive:

			_, _, err = client.CreateIssueComment(context.Background(), owner, repo, githubTicketNumber, &github.IssueComment{
				Body: github.String(fmt.Sprintf("%s\n----\n%s", member.Name+" marked the vulnerability as false positive", utils.SafeDereference(ev.Justification))),
			})
			if err != nil {
				return err
			}

<<<<<<< HEAD
			_, _, err = client.EditIssue(context.Background(), owner, repo, githubTicketNumber, &github.IssueRequest{
				State:  github.String("closed"),
				Labels: &[]string{"devguard", 
				"risk:" + strings.ToLower(risk.RiskToSeverity(vuln.GetRawRiskAssessment())), 
				"cvss-severity:" + strings.ToLower(risk.RiskToSeverity(vuln.GetRawRiskAssessment())), 
				"state:false-positive"},
			})
			return err
=======
			return g.CloseIssue(context.Background(), "false-positive", repoId, dependencyVuln)
>>>>>>> 5682405a
		case models.EventTypeReopened:
			_, _, err = client.CreateIssueComment(context.Background(), owner, repo, githubTicketNumber, &github.IssueComment{
				Body: github.String(fmt.Sprintf("%s\n----\n%s", member.Name+" reopened the vulnerability", utils.SafeDereference(ev.Justification))),
			})
			if err != nil {
				return err
			}

<<<<<<< HEAD
			_, _, err = client.EditIssue(context.Background(), owner, repo, githubTicketNumber, &github.IssueRequest{
				State:  github.String("open"),
				Labels: &[]string{"devguard", 
				"risk:" + strings.ToLower(risk.RiskToSeverity(vuln.GetRawRiskAssessment())), 
				"cvss-severity:" + strings.ToLower(risk.RiskToSeverity(vuln.GetRawRiskAssessment())), 
				"state:open"},
			})
			return err

=======
			return g.ReopenIssue(context.Background(), repoId, dependencyVuln)
>>>>>>> 5682405a
		case models.EventTypeComment:
			_, _, err = client.CreateIssueComment(context.Background(), owner, repo, githubTicketNumber, &github.IssueComment{
				Body: github.String(fmt.Sprintf("%s\n----\n%s", member.Name+" commented on the vulnerability", utils.SafeDereference(ev.Justification))),
			})
			return err
		}
	}
	return nil
}

func (g *githubIntegration) CloseIssue(ctx context.Context, state string, repoId string, dependencyVuln models.DependencyVuln) error {
	if !strings.HasPrefix(repoId, "github:") || !strings.HasPrefix(*dependencyVuln.TicketID, "github:") {
		// this integration only handles github repositories.
		return nil
	}

	owner, repo, err := ownerAndRepoFromRepositoryID(repoId)
	if err != nil {
		return err
	}

	client, err := g.githubClientFactory(repoId)
	if err != nil {
		return err
	}

	_, ticketNumber := githubTicketIdToIdAndNumber(*dependencyVuln.TicketID)

	_, _, err = client.EditIssue(ctx, owner, repo, ticketNumber, &github.IssueRequest{
		State:  github.String("closed"),
<<<<<<< HEAD
		Labels: &[]string{"devguard", 
		"risk:" + strings.ToLower(risk.RiskToSeverity(vuln.GetRawRiskAssessment())), 
		"cvss-severity:" + strings.ToLower(risk.RiskToSeverity(vuln.GetRawRiskAssessment())), 
		"state:fixed"},
=======
		Labels: &[]string{"devguard", "severity:" + strings.ToLower(risk.RiskToSeverity(*dependencyVuln.RawRiskAssessment)), "state:" + state},
	})
	if err != nil {
		return err
	}

	return nil
}

func (g *githubIntegration) ReopenIssue(ctx context.Context, repoId string, dependencyVuln models.DependencyVuln) error {
	if !strings.HasPrefix(repoId, "github:") || !strings.HasPrefix(*dependencyVuln.TicketID, "github:") {
		// this integration only handles github repositories.
		return nil
	}

	owner, repo, err := ownerAndRepoFromRepositoryID(repoId)
	if err != nil {
		return err
	}

	client, err := g.githubClientFactory(repoId)
	if err != nil {
		return err
	}

	_, ticketNumber := githubTicketIdToIdAndNumber(*dependencyVuln.TicketID)

	_, _, err = client.EditIssue(ctx, owner, repo, ticketNumber, &github.IssueRequest{
		State:  github.String("open"),
		Labels: &[]string{"devguard", "severity:" + strings.ToLower(risk.RiskToSeverity(*dependencyVuln.RawRiskAssessment)), "state:open"},
>>>>>>> 5682405a
	})
	if err != nil {
		return err
	}

	return nil
}

func (g *githubIntegration) CreateIssue(ctx context.Context, asset models.Asset, assetVersionName string, repoId string, dependencyVuln models.DependencyVuln, projectSlug string, orgSlug string) error {

	if !strings.HasPrefix(repoId, "github:") {
		// this integration only handles github repositories.
		return nil
	}

	owner, repo, err := ownerAndRepoFromRepositoryID(repoId)
	if err != nil {
		return err
	}

	// we create a new ticket in github
	client, err := g.githubClientFactory(repoId)
	if err != nil {
		return err
	}

	riskMetrics, vector := risk.RiskCalculation(*dependencyVuln.CVE, core.GetEnvironmentalFromAsset(asset))

	exp := risk.Explain(dependencyVuln, asset, vector, riskMetrics)

	assetSlug := asset.Slug

	issue := &github.IssueRequest{
		Title:  dependencyVuln.CVEID,
		Body:   github.String(exp.Markdown(g.frontendUrl, orgSlug, projectSlug, assetSlug, assetVersionName) + "\n\n------\n\n" + "Risk exceeds predefined threshold"),
		Labels: &[]string{"devguard", 
		"risk:" + strings.ToLower(risk.RiskToSeverity(vuln.GetRawRiskAssessment())), 
		"cvss-severity:" + strings.ToLower(risk.RiskToSeverity(vuln.GetRawRiskAssessment()))},
	}

	createdIssue, _, err := client.CreateIssue(ctx, owner, repo, issue)
	if err != nil {
		return err
	}

	// todo - we are editing the labels on each call. Actually we only need todo it once
	_, _, err = client.EditIssueLabel(ctx, owner, repo, "severity:"+strings.ToLower(risk.RiskToSeverity(*dependencyVuln.RawRiskAssessment)), &github.Label{
		Description: github.String("Severity of the dependencyVuln"),
		Color:       github.String(risk.RiskToColor(*dependencyVuln.RawRiskAssessment)),
	})
	if err != nil {
		slog.Error("could not update label", "err", err)
	}
	_, _, err = client.EditIssueLabel(context.Background(), owner, repo, "devguard", &github.Label{
		Description: github.String("DevGuard"),
		Color:       github.String("182654"),
	})
	if err != nil {
		slog.Error("could not update label", "err", err)
	}

	// save the issue id to the dependencyVuln
	dependencyVuln.TicketID = utils.Ptr(fmt.Sprintf("github:%d/%d", createdIssue.GetID(), createdIssue.GetNumber()))
	dependencyVuln.TicketURL = utils.Ptr(createdIssue.GetHTMLURL())

	// create an event
	vulnEvent := models.NewMitigateEvent(dependencyVuln.ID, "system", "Risk exceeds predefined threshold", map[string]any{
		"ticketId":  *dependencyVuln.TicketID,
		"ticketUrl": createdIssue.GetHTMLURL(),
	})
	// save the dependencyVuln and the event in a transaction
	err = g.dependencyVulnRepository.ApplyAndSave(nil, &dependencyVuln, &vulnEvent)
	// if an error did happen, delete the issue from github
	if err != nil {
		_, _, err := client.EditIssue(context.TODO(), owner, repo, createdIssue.GetNumber(), &github.IssueRequest{
			State: github.String("closed"),
		})
		if err != nil {
			slog.Error("could not delete issue", "err", err)
		}
		return err
	}

	return nil
}<|MERGE_RESOLUTION|>--- conflicted
+++ resolved
@@ -532,18 +532,7 @@
 			if err != nil {
 				return err
 			}
-<<<<<<< HEAD
-			_, _, err = client.EditIssue(context.Background(), owner, repo, githubTicketNumber, &github.IssueRequest{
-				State:  github.String("closed"),
-				Labels: &[]string{"devguard", 
-				"risk:" + strings.ToLower(risk.RiskToSeverity(vuln.GetRawRiskAssessment())), 
-				"cvss-severity:" + strings.ToLower(risk.RiskToSeverity(vuln.GetRawRiskAssessment())), 
-				"state:accepted"},
-			})
-			return err
-=======
 			return g.CloseIssue(context.Background(), "accepted", repoId, dependencyVuln)
->>>>>>> 5682405a
 		case models.EventTypeFalsePositive:
 
 			_, _, err = client.CreateIssueComment(context.Background(), owner, repo, githubTicketNumber, &github.IssueComment{
@@ -553,18 +542,7 @@
 				return err
 			}
 
-<<<<<<< HEAD
-			_, _, err = client.EditIssue(context.Background(), owner, repo, githubTicketNumber, &github.IssueRequest{
-				State:  github.String("closed"),
-				Labels: &[]string{"devguard", 
-				"risk:" + strings.ToLower(risk.RiskToSeverity(vuln.GetRawRiskAssessment())), 
-				"cvss-severity:" + strings.ToLower(risk.RiskToSeverity(vuln.GetRawRiskAssessment())), 
-				"state:false-positive"},
-			})
-			return err
-=======
 			return g.CloseIssue(context.Background(), "false-positive", repoId, dependencyVuln)
->>>>>>> 5682405a
 		case models.EventTypeReopened:
 			_, _, err = client.CreateIssueComment(context.Background(), owner, repo, githubTicketNumber, &github.IssueComment{
 				Body: github.String(fmt.Sprintf("%s\n----\n%s", member.Name+" reopened the vulnerability", utils.SafeDereference(ev.Justification))),
@@ -572,20 +550,7 @@
 			if err != nil {
 				return err
 			}
-
-<<<<<<< HEAD
-			_, _, err = client.EditIssue(context.Background(), owner, repo, githubTicketNumber, &github.IssueRequest{
-				State:  github.String("open"),
-				Labels: &[]string{"devguard", 
-				"risk:" + strings.ToLower(risk.RiskToSeverity(vuln.GetRawRiskAssessment())), 
-				"cvss-severity:" + strings.ToLower(risk.RiskToSeverity(vuln.GetRawRiskAssessment())), 
-				"state:open"},
-			})
-			return err
-
-=======
 			return g.ReopenIssue(context.Background(), repoId, dependencyVuln)
->>>>>>> 5682405a
 		case models.EventTypeComment:
 			_, _, err = client.CreateIssueComment(context.Background(), owner, repo, githubTicketNumber, &github.IssueComment{
 				Body: github.String(fmt.Sprintf("%s\n----\n%s", member.Name+" commented on the vulnerability", utils.SafeDereference(ev.Justification))),
@@ -616,12 +581,6 @@
 
 	_, _, err = client.EditIssue(ctx, owner, repo, ticketNumber, &github.IssueRequest{
 		State:  github.String("closed"),
-<<<<<<< HEAD
-		Labels: &[]string{"devguard", 
-		"risk:" + strings.ToLower(risk.RiskToSeverity(vuln.GetRawRiskAssessment())), 
-		"cvss-severity:" + strings.ToLower(risk.RiskToSeverity(vuln.GetRawRiskAssessment())), 
-		"state:fixed"},
-=======
 		Labels: &[]string{"devguard", "severity:" + strings.ToLower(risk.RiskToSeverity(*dependencyVuln.RawRiskAssessment)), "state:" + state},
 	})
 	if err != nil {
@@ -652,7 +611,6 @@
 	_, _, err = client.EditIssue(ctx, owner, repo, ticketNumber, &github.IssueRequest{
 		State:  github.String("open"),
 		Labels: &[]string{"devguard", "severity:" + strings.ToLower(risk.RiskToSeverity(*dependencyVuln.RawRiskAssessment)), "state:open"},
->>>>>>> 5682405a
 	})
 	if err != nil {
 		return err
