--- conflicted
+++ resolved
@@ -173,12 +173,8 @@
 
 }
 
-<<<<<<< HEAD
 func (s *service) RecalculateRawRiskAssessment(tx core.DB, userID string, flaws []models.Flaw, justification string, asset models.AssetNew) error {
 
-=======
-func (s *service) RecalculateRawRiskAssessment(tx core.DB, userID string, flaws []models.Flaw, justification string, asset models.Asset) error {
->>>>>>> a768ffb5
 	if len(flaws) == 0 {
 		return nil
 	}
