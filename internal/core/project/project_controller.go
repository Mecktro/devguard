// Copyright (C) 2023 Tim Bastin, l3montree UG (haftungsbeschränkt)
//
// This program is free software: you can redistribute it and/or modify
// it under the terms of the GNU Affero General Public License as
// published by the Free Software Foundation, either version 3 of the
// License, or (at your option) any later version.
//
// This program is distributed in the hope that it will be useful,
// but WITHOUT ANY WARRANTY; without even the implied warranty of
// MERCHANTABILITY or FITNESS FOR A PARTICULAR PURPOSE.  See the
// GNU Affero General Public License for more details.
//
// You should have received a copy of the GNU Affero General Public License
// along with this program.  If not, see <http://www.gnu.org/licenses/>.

package project

import (
	"encoding/json"
	"fmt"
	"log/slog"

	"github.com/l3montree-dev/devguard/internal/accesscontrol"
	"github.com/l3montree-dev/devguard/internal/core"
	"github.com/l3montree-dev/devguard/internal/database"
	"github.com/l3montree-dev/devguard/internal/database/models"
	"github.com/l3montree-dev/devguard/internal/utils"
	"github.com/labstack/echo/v4"
	"github.com/ory/client-go"
)

type Controller struct {
	projectRepository core.ProjectRepository
	assetRepository   core.AssetRepository
	projectService    core.ProjectService
}

func NewHttpController(repository core.ProjectRepository, assetRepository core.AssetRepository, projectService core.ProjectService) *Controller {
	return &Controller{
		projectRepository: repository,
		assetRepository:   assetRepository,
		projectService:    projectService,
	}
}

func (p *Controller) Create(ctx core.Context) error {
	var req CreateRequest
	if err := ctx.Bind(&req); err != nil {
		return echo.NewHTTPError(400, "unable to process request").WithInternal(err)
	}

	if err := core.V.Struct(req); err != nil {
		return echo.NewHTTPError(400, err.Error())
	}

	newProject := req.ToModel()

	if newProject.Name == "" || newProject.Slug == "" {
		return echo.NewHTTPError(409, "projects with an empty name or an empty slug are not allowed").WithInternal(fmt.Errorf("projects with an empty name or an empty slug are not allowed"))
	}

	// add the organization id
<<<<<<< HEAD
	newProject.OrganizationID = core.GetOrganization(c).GetID()
=======
	model.OrganizationID = core.GetOrganization(ctx).GetID()
>>>>>>> 0f1f9436

	if err := p.projectRepository.Create(nil, &newProject); err != nil {
		// check if duplicate key error
		if database.IsDuplicateKeyError(err) {
			// get the project by slug and project id unscoped
<<<<<<< HEAD
			project, err := p.projectRepository.ReadBySlugUnscoped(core.GetOrganization(c).GetID(), newProject.Slug)
=======
			project, err := p.projectRepository.ReadBySlugUnscoped(core.GetOrganization(ctx).GetID(), model.Slug)
>>>>>>> 0f1f9436
			if err != nil {
				return echo.NewHTTPError(500, "could not create asset").WithInternal(err)
			}

			if err = p.projectRepository.Activate(nil, project.GetID()); err != nil {
				return echo.NewHTTPError(500, "could not activate asset").WithInternal(err)
			}

			slog.Info("project activated", "projectSlug", newProject.Slug, "projectID", project.GetID())

			newProject = project
		} else {
			return echo.NewHTTPError(500, "could not create project").WithInternal(err)
		}
	}

<<<<<<< HEAD
	if err := p.bootstrapProject(c, newProject); err != nil {
		return echo.NewHTTPError(500, "could not bootstrap project").WithInternal(err)
	}

	return c.JSON(200, newProject)
=======
	if err := p.bootstrapProject(ctx, model); err != nil {
		return echo.NewHTTPError(500, "could not bootstrap project").WithInternal(err)
	}

	return ctx.JSON(200, model)
>>>>>>> 0f1f9436
}

func FetchMembersOfProject(ctx core.Context) ([]core.User, error) {
	project := core.GetProject(ctx)
	// get rbac
	rbac := core.GetRBAC(ctx)

	members, err := rbac.GetAllMembersOfProject(project.ID.String())
	if err != nil {
		return nil, echo.NewHTTPError(500, "could not get members of project").WithInternal(err)
	}

	// get the auth admin client from the context
	authAdminClient := core.GetAuthAdminClient(ctx)
	// fetch the users from the auth service
	m, err := authAdminClient.ListUser(client.IdentityAPIListIdentitiesRequest{}.Ids(members))

	if err != nil {
		return nil, echo.NewHTTPError(500, "could not get members").WithInternal(err)
	}

	users := utils.Map(m, func(i client.Identity) core.User {
		nameMap := i.Traits.(map[string]any)["name"].(map[string]any)
		var name string
		if nameMap != nil {
			if nameMap["first"] != nil {
				name += nameMap["first"].(string)
			}
			if nameMap["last"] != nil {
				name += " " + nameMap["last"].(string)
			}
		}
		role, err := rbac.GetProjectRole(i.Id, project.ID.String())
		if err != nil {
			return core.User{
				ID:   i.Id,
				Name: name,
			}
		}
		return core.User{
			ID:   i.Id,
			Name: name,
			Role: role,
		}
	})

	return users, nil
}

func (p *Controller) Members(c core.Context) error {
	members, err := FetchMembersOfProject(c)
	if err != nil {
		return err
	}

	return c.JSON(200, members)
}

func (p *Controller) InviteMembers(c core.Context) error {
	project := core.GetProject(c)

	// get rbac
	rbac := core.GetRBAC(c)

	var req inviteToProjectRequest
	if err := c.Bind(&req); err != nil {
		return echo.NewHTTPError(400, "unable to process request").WithInternal(err)
	}

	if err := core.V.Struct(req); err != nil {
		return echo.NewHTTPError(400, err.Error())
	}

	members, err := rbac.GetAllMembersOfOrganization()
	if err != nil {
		return echo.NewHTTPError(500, "could not get members of organization").WithInternal(err)
	}

	for _, newMemberId := range req.Ids {
		if !utils.Contains(members, newMemberId) {
			return echo.NewHTTPError(400, "user is not a member of the organization")
		}

		if err := rbac.GrantRoleInProject(newMemberId, "member", project.ID.String()); err != nil {
			return err
		}
	}
	return c.NoContent(200)
}

func (p *Controller) RemoveMember(c core.Context) error {
	project := core.GetProject(c)

	// get rbac
	rbac := core.GetRBAC(c)

	userId := c.Param("userId")
	if userId == "" {
		return echo.NewHTTPError(400, "userId is required")
	}

	// revoke admin and member role
	rbac.RevokeRoleInProject(userId, "admin", project.ID.String())  // nolint:errcheck // we don't care if the user is not an admin
	rbac.RevokeRoleInProject(userId, "member", project.ID.String()) // nolint:errcheck // we don't care if the user is not a member

	return c.NoContent(200)
}

func (p *Controller) ChangeRole(c core.Context) error {
	project := core.GetProject(c)

	// get rbac
	rbac := core.GetRBAC(c)

	var req changeRoleRequest

	userId := c.Param("userId")
	if userId == "" {
		return echo.NewHTTPError(400, "userId is required")
	}

	if err := c.Bind(&req); err != nil {
		return echo.NewHTTPError(400, "unable to process request").WithInternal(err)
	}

	if err := core.V.Struct(req); err != nil {
		return echo.NewHTTPError(400, err.Error())
	}

	// check if role is valid
	if role := req.Role; role != "admin" && role != "member" {
		return echo.NewHTTPError(400, "invalid role")
	}

	members, err := rbac.GetAllMembersOfOrganization()
	if err != nil {
		return echo.NewHTTPError(500, "could not get members of organization").WithInternal(err)
	}

	if !utils.Contains(members, userId) {
		return echo.NewHTTPError(400, "user is not a member of the organization")
	}

	rbac.RevokeRoleInProject(userId, "admin", project.ID.String()) // nolint:errcheck // we don't care if the user is not an admin

	rbac.RevokeRoleInProject(userId, "member", project.ID.String()) // nolint:errcheck // we don't care if the user is not a member

	if err := rbac.GrantRoleInProject(userId, req.Role, project.ID.String()); err != nil {
		return err
	}

	return c.NoContent(200)
}

func (p *Controller) bootstrapProject(c core.Context, project models.Project) error {
	// get the rbac object
	rbac := core.GetRBAC(c)
	// make sure to keep the organization roles in sync
	// let the organization admin role inherit all permissions from the project admin
	if err := rbac.LinkDomainAndProjectRole("admin", "admin", project.ID.String()); err != nil {
		return err
	}

	// give the admin of a project all member permissions
	if err := rbac.InheritProjectRole("admin", "member", project.ID.String()); err != nil {
		return err
	}

	if err := rbac.AllowRoleInProject(project.ID.String(), "admin", "user", []accesscontrol.Action{
		accesscontrol.ActionCreate,
		accesscontrol.ActionDelete,
		accesscontrol.ActionUpdate,
	}); err != nil {
		return err
	}

	if err := rbac.AllowRoleInProject(project.ID.String(), "admin", "asset", []accesscontrol.Action{
		accesscontrol.ActionCreate,
		accesscontrol.ActionDelete,
		accesscontrol.ActionUpdate,
	}); err != nil {
		return err
	}

	if err := rbac.AllowRoleInProject(project.ID.String(), "admin", "project", []accesscontrol.Action{
		accesscontrol.ActionDelete,
		accesscontrol.ActionUpdate,
	}); err != nil {
		return err
	}

	if err := rbac.AllowRoleInProject(project.ID.String(), "member", "project", []accesscontrol.Action{
		accesscontrol.ActionRead,
	}); err != nil {
		return err
	}

	if err := rbac.AllowRoleInProject(project.ID.String(), "member", "asset", []accesscontrol.Action{
		accesscontrol.ActionRead,
	}); err != nil {
		return err
	}

	// check if there is a parent project - if so, we need to further inherit the roles
	if project.ParentID != nil {
		// make a parent project admin an admin of the child project
		if err := rbac.InheritProjectRolesAcrossProjects(accesscontrol.ProjectRole{
			Role:    "admin",
			Project: (*project.ParentID).String(),
		}, accesscontrol.ProjectRole{
			Role:    "admin",
			Project: project.ID.String(),
		}); err != nil {
			return err
		}

		// make a parent project member a member of the child project
		if err := rbac.InheritProjectRolesAcrossProjects(accesscontrol.ProjectRole{
			Role:    "member",
			Project: (*project.ParentID).String(),
		}, accesscontrol.ProjectRole{
			Role:    "member",
			Project: project.ID.String(),
		}); err != nil {
			return err
		}
	}

	return nil
}

func (p *Controller) Delete(c core.Context) error {
	project := core.GetProject(c)

	err := p.projectRepository.Delete(nil, project.ID)
	if err != nil {
		return err
	}

	return c.NoContent(200)
}

func (p *Controller) Read(c core.Context) error {
	// just get the project from the context
	project := core.GetProject(c)
	// lets fetch the assets related to this project
	assets, err := p.assetRepository.GetByProjectID(project.ID)
	if err != nil {
		return err
	}

	// lets fetch the members of the project
	members, err := FetchMembersOfProject(c)
	if err != nil {
		return err
	}

	project.Assets = assets

	resp := projectDetailsDTO{
		ProjectDTO: fromModel(project),
		Members:    members,
	}

	return c.JSON(200, resp)
}

func (p *Controller) List(c core.Context) error {
	// get all projects the user has at least read access to - might be public projects as well
	projects, err := p.projectService.ListAllowedProjects(c)

	if err != nil {
		return err
	}

	return c.JSON(200, projects)
}

func (p *Controller) Update(c core.Context) error {
	req := c.Request().Body
	defer req.Close()
	var patchRequest patchRequest
	err := json.NewDecoder(req).Decode(&patchRequest)
	if err != nil {
		return fmt.Errorf("could not decode request: %w", err)
	}

	project := core.GetProject(c)

	updated := patchRequest.applyToModel(&project)

	if project.Name == "" || project.Slug == "" {
		return echo.NewHTTPError(409, "projects with an empty name or an empty slug are not allowed").WithInternal(fmt.Errorf("projects with an empty name or an empty slug are not allowed"))
	}

	if updated {
		err = p.projectRepository.Update(nil, &project)
		if err != nil {
			return fmt.Errorf("could not update project: %w", err)
		}
	}
	// lets fetch the assets related to this project
	assets, err := p.assetRepository.GetByProjectID(project.ID)
	if err != nil {
		return err
	}

	// lets fetch the members of the project
	members, err := FetchMembersOfProject(c)
	if err != nil {
		return err
	}

	project.Assets = assets

	resp := projectDetailsDTO{
		ProjectDTO: fromModel(project),
		Members:    members,
	}
	return c.JSON(200, resp)
}<|MERGE_RESOLUTION|>--- conflicted
+++ resolved
@@ -55,26 +55,21 @@
 
 	newProject := req.ToModel()
 
+	// add the organization id
+	newProject.OrganizationID = core.GetOrganization(ctx).GetID()
+
 	if newProject.Name == "" || newProject.Slug == "" {
 		return echo.NewHTTPError(409, "projects with an empty name or an empty slug are not allowed").WithInternal(fmt.Errorf("projects with an empty name or an empty slug are not allowed"))
 	}
 
 	// add the organization id
-<<<<<<< HEAD
-	newProject.OrganizationID = core.GetOrganization(c).GetID()
-=======
-	model.OrganizationID = core.GetOrganization(ctx).GetID()
->>>>>>> 0f1f9436
+	newProject.OrganizationID = core.GetOrganization(ctx).GetID()
 
 	if err := p.projectRepository.Create(nil, &newProject); err != nil {
 		// check if duplicate key error
 		if database.IsDuplicateKeyError(err) {
 			// get the project by slug and project id unscoped
-<<<<<<< HEAD
-			project, err := p.projectRepository.ReadBySlugUnscoped(core.GetOrganization(c).GetID(), newProject.Slug)
-=======
-			project, err := p.projectRepository.ReadBySlugUnscoped(core.GetOrganization(ctx).GetID(), model.Slug)
->>>>>>> 0f1f9436
+			project, err := p.projectRepository.ReadBySlugUnscoped(core.GetOrganization(ctx).GetID(), newProject.Slug)
 			if err != nil {
 				return echo.NewHTTPError(500, "could not create asset").WithInternal(err)
 			}
@@ -91,19 +86,11 @@
 		}
 	}
 
-<<<<<<< HEAD
-	if err := p.bootstrapProject(c, newProject); err != nil {
+	if err := p.bootstrapProject(ctx, newProject); err != nil {
 		return echo.NewHTTPError(500, "could not bootstrap project").WithInternal(err)
 	}
 
-	return c.JSON(200, newProject)
-=======
-	if err := p.bootstrapProject(ctx, model); err != nil {
-		return echo.NewHTTPError(500, "could not bootstrap project").WithInternal(err)
-	}
-
-	return ctx.JSON(200, model)
->>>>>>> 0f1f9436
+	return ctx.JSON(200, newProject)
 }
 
 func FetchMembersOfProject(ctx core.Context) ([]core.User, error) {
