package assetversion

import (
	"fmt"
	"log/slog"
	"math"
	"net/http"
	"strings"
	"time"

	"github.com/CycloneDX/cyclonedx-go"
	cdx "github.com/CycloneDX/cyclonedx-go"
	"github.com/google/uuid"
	"github.com/l3montree-dev/devguard/internal/core"
	"github.com/l3montree-dev/devguard/internal/core/normalize"
	"github.com/l3montree-dev/devguard/internal/core/risk"
	"github.com/l3montree-dev/devguard/internal/database/models"

	"github.com/l3montree-dev/devguard/internal/utils"
	"github.com/package-url/packageurl-go"
	"github.com/pkg/errors"
)

type assetVersionRepository interface {
	GetDB(core.DB) core.DB
	Save(tx core.DB, assetVersion *models.AssetVersion) error
	GetAllAssetsVersionFromDBByAssetID(tx core.DB, assetID uuid.UUID) ([]models.AssetVersion, error)
}

type assetRepository interface {
	Save(tx core.DB, asset *models.Asset) error
	GetByAssetID(assetID uuid.UUID) (models.Asset, error)
}

type firstPartyVulnRepository interface {
	Transaction(txFunc func(core.DB) error) error
	ListByScanner(assetVersionName string, assetID uuid.UUID, scannerID string) ([]models.FirstPartyVulnerability, error)

	SaveBatch(db core.DB, firstPartyVulns []models.FirstPartyVulnerability) error
}

type firstPartyVulnService interface {
	UserFixedFirstPartyVulns(tx core.DB, userID string, firstPartyVulns []models.FirstPartyVulnerability, doRiskManagement bool) error
	UserDetectedFirstPartyVulns(tx core.DB, userID string, firstPartyVulns []models.FirstPartyVulnerability, doRiskManagement bool) error
	UpdateFirstPartyVulnState(tx core.DB, userID string, firstPartyVuln *models.FirstPartyVulnerability, statusType string, justification string) (models.VulnEvent, error)
}

type service struct {
	dependencyVulnRepository dependencyVulnRepository
	firstPartyVulnRepository firstPartyVulnRepository
	componentRepository      componentRepository
	dependencyVulnService    dependencyVulnService
	firstPartyVulnService    firstPartyVulnService
	assetVersionRepository   assetVersionRepository
	assetRepository          assetRepository
	httpClient               *http.Client
}

func NewService(assetVersionRepository assetVersionRepository, componentRepository componentRepository, dependencyVulnRepository dependencyVulnRepository, firstPartyVulnRepository firstPartyVulnRepository, dependencyVulnService dependencyVulnService, firstPartyVulnService firstPartyVulnService, assetRepository assetRepository) *service {
	return &service{
		assetVersionRepository:   assetVersionRepository,
		componentRepository:      componentRepository,
		dependencyVulnRepository: dependencyVulnRepository,
		firstPartyVulnRepository: firstPartyVulnRepository,
		dependencyVulnService:    dependencyVulnService,
		firstPartyVulnService:    firstPartyVulnService,
		assetRepository:          assetRepository,
		httpClient:               &http.Client{},
	}
}

func (s *service) GetAssetVersionsByAssetID(assetID uuid.UUID) ([]models.AssetVersion, error) {
	return s.assetVersionRepository.GetAllAssetsVersionFromDBByAssetID(nil, assetID)
}

func (s *service) HandleFirstPartyVulnResult(asset models.Asset, assetVersion models.AssetVersion, sarifScan models.SarifResult, scannerID string, userID string, doRiskManagement bool) (int, int, []models.FirstPartyVulnerability, error) {

	firstPartyVulnerabilities := []models.FirstPartyVulnerability{}

	for _, run := range sarifScan.Runs {
		for _, result := range run.Results {

			snippet := result.Locations[0].PhysicalLocation.Region.Snippet.Text
			if scannerID == "secret-scanning" {
				snippetMax := 20
				if snippetMax < len(snippet)/2 {
					snippetMax = len(snippet) / 2
				}
				snippet = snippet[:snippetMax] + "***"
			}

			firstPartyVulnerability := models.FirstPartyVulnerability{
				Vulnerability: models.Vulnerability{
					AssetVersionName: assetVersion.Name,
					AssetID:          asset.ID,
					Message:          &result.Message.Text,
				},
				RuleID:      result.RuleId,
				Uri:         result.Locations[0].PhysicalLocation.ArtifactLocation.Uri,
				StartLine:   result.Locations[0].PhysicalLocation.Region.StartLine,
				StartColumn: result.Locations[0].PhysicalLocation.Region.StartColumn,
				EndLine:     result.Locations[0].PhysicalLocation.Region.EndLine,
				EndColumn:   result.Locations[0].PhysicalLocation.Region.EndColumn,
				Snippet:     snippet,
				Commit:      result.PartialFingerprints.CommitSha,
				Email:       result.PartialFingerprints.Email,
				Author:      result.PartialFingerprints.Author,
				Date:        result.PartialFingerprints.Date,
			}

			firstPartyVulnerability.ScannerID = scannerID
			firstPartyVulnerability.AssetID = asset.GetID()

			firstPartyVulnerabilities = append(firstPartyVulnerabilities, firstPartyVulnerability)
		}
	}

	firstPartyVulnerabilities = utils.UniqBy(firstPartyVulnerabilities, func(f models.FirstPartyVulnerability) string {
		return f.CalculateHash()
	})

	amountOpened, amountClosed, amountExisting, err := s.handleFirstPartyVulnResult(userID, scannerID, assetVersion, firstPartyVulnerabilities, doRiskManagement, asset)
	if err != nil {
		return 0, 0, []models.FirstPartyVulnerability{}, err
	}

	switch scannerID {
	case "sast":
		assetVersion.LastSastScan = utils.Ptr(time.Now())
	case "dast":
		assetVersion.LastDastScan = utils.Ptr(time.Now())
	case "sca":
		assetVersion.LastScaScan = utils.Ptr(time.Now())
	case "container-scanning":
		assetVersion.LastContainerScan = utils.Ptr(time.Now())
	case "secret-scanning":
		assetVersion.LastSecretScan = utils.Ptr(time.Now())
	case "iac":
		assetVersion.LastIacScan = utils.Ptr(time.Now())
	}

	if doRiskManagement {
		err = s.assetVersionRepository.Save(nil, &assetVersion)
		if err != nil {
			// swallow but log
			slog.Error("could not save asset", "err", err)
		}
	}
	return amountOpened, amountClosed, amountExisting, nil
}

func (s *service) handleFirstPartyVulnResult(userID string, scannerID string, assetVersion models.AssetVersion, vulns []models.FirstPartyVulnerability, doRiskManagement bool, asset models.Asset) (int, int, []models.FirstPartyVulnerability, error) {
	// get all existing vulns from the database - this is the old state
	existingVulns, err := s.firstPartyVulnRepository.ListByScanner(assetVersion.Name, assetVersion.AssetID, scannerID)
	if err != nil {
		slog.Error("could not get existing vulns", "err", err)
		return 0, 0, []models.FirstPartyVulnerability{}, err
	}

	// remove all fixed vulns from the existing vulns
	existingVulns = utils.Filter(existingVulns, func(vuln models.FirstPartyVulnerability) bool {
		return vuln.State != models.VulnStateFixed
	})

	comparison := utils.CompareSlices(existingVulns, vulns, func(vuln models.FirstPartyVulnerability) string {
		return vuln.CalculateHash()
	})

	fixedVulns := comparison.OnlyInA
	newVulns := comparison.OnlyInB

	if doRiskManagement {
		// get a transaction
		if err := s.firstPartyVulnRepository.Transaction(func(tx core.DB) error {
			if err := s.firstPartyVulnService.UserDetectedFirstPartyVulns(tx, userID, newVulns, true); err != nil {
				// this will cancel the transaction
				return err
			}
			return s.firstPartyVulnService.UserFixedFirstPartyVulns(tx, userID, utils.Filter(
				fixedVulns,
				func(vuln models.FirstPartyVulnerability) bool {
					return vuln.State == models.VulnStateOpen
				},
			), true)
		}); err != nil {
			slog.Error("could not save vulns", "err", err)
			return 0, 0, []models.FirstPartyVulnerability{}, err
		}
	} else {
		if err := s.firstPartyVulnService.UserDetectedFirstPartyVulns(nil, userID, newVulns, false); err != nil {
			slog.Error("could not save vulns", "err", err)
			return 0, 0, []models.FirstPartyVulnerability{}, err
		}

		if err := s.firstPartyVulnService.UserFixedFirstPartyVulns(nil, userID, utils.Filter(
			fixedVulns,
			func(vuln models.FirstPartyVulnerability) bool {
				return vuln.State == models.VulnStateOpen
			},
		), false); err != nil {
			slog.Error("could not save vulns", "err", err)
			return 0, 0, []models.FirstPartyVulnerability{}, err
		}
	}

	// the amount we actually fixed, is the amount that was open before
	fixedVulns = utils.Filter(fixedVulns, func(vuln models.FirstPartyVulnerability) bool {
		return vuln.State == models.VulnStateOpen
	})

	return len(newVulns), len(fixedVulns), append(newVulns, comparison.InBoth...), nil
}

func (s *service) HandleScanResult(asset models.Asset, assetVersion models.AssetVersion, vulns []models.VulnInPackage, scanner string, version string, scannerID string, userID string, doRiskManagement bool) (amountOpened int, amountClose int, newState []models.DependencyVuln, err error) {

	// create dependencyVulns out of those vulnerabilities
	dependencyVulns := []models.DependencyVuln{}

	// load all asset components again and build a dependency tree
	assetComponents, err := s.componentRepository.LoadComponents(nil, assetVersion.Name, assetVersion.AssetID, scanner, version)
	if err != nil {
		return 0, 0, []models.DependencyVuln{}, errors.Wrap(err, "could not load asset components")
	}
	// build a dependency tree
	tree := BuildDependencyTree(assetComponents)
	// calculate the depth of each component
	depthMap := make(map[string]int)

	// our dependency tree has a "fake" root node.
	//  the first - 0 - element is just the name of the application
	// therefore we start at -1 to get the correct depth. The fake node will be 0, the first real node will be 1
	CalculateDepth(tree.Root, -1, depthMap)

	// now we have the depth.
	for _, vuln := range vulns {
		v := vuln

		dependencyVuln := models.DependencyVuln{
			Vulnerability: models.Vulnerability{
				AssetVersionName: assetVersion.Name,
				AssetID:          asset.ID,
				ScannerID:        scannerID,
			},
			CVEID:                 utils.Ptr(v.CVEID),
			ComponentPurl:         utils.Ptr(v.Purl),
			ComponentFixedVersion: v.FixedVersion,
			ComponentDepth:        utils.Ptr(depthMap[v.Purl]),
			CVE:                   &v.CVE,
		}

		dependencyVulns = append(dependencyVulns, dependencyVuln)
	}

	dependencyVulns = utils.UniqBy(dependencyVulns, func(f models.DependencyVuln) string {
		return f.CalculateHash()
	})

	// let the asset service handle the new scan result - we do not need
	// any return value from that process - even if it fails, we should return the current dependencyVulns
	amountOpened, amountClosed, amountExisting, err := s.handleScanResult(userID, scannerID, assetVersion, dependencyVulns, doRiskManagement, asset)
	if err != nil {
		return 0, 0, []models.DependencyVuln{}, err
	}

	switch scanner {
	case "sast":
		assetVersion.LastSastScan = utils.Ptr(time.Now())
	case "dast":
		assetVersion.LastDastScan = utils.Ptr(time.Now())
	case "sca":
		assetVersion.LastScaScan = utils.Ptr(time.Now())
	case "container-scanning":
		assetVersion.LastContainerScan = utils.Ptr(time.Now())
	case "secret-scanning":
		assetVersion.LastSecretScan = utils.Ptr(time.Now())
	case "iac":
		assetVersion.LastIacScan = utils.Ptr(time.Now())
	}

	if doRiskManagement {
		err = s.assetVersionRepository.Save(nil, &assetVersion)
		if err != nil {
			// swallow but log
			slog.Error("could not save asset", "err", err)
		}
	}
	return amountOpened, amountClosed, amountExisting, nil
}

func (s *service) handleScanResult(userID string, scannerID string, assetVersion models.AssetVersion, dependencyVulns []models.DependencyVuln, doRiskManagement bool, asset models.Asset) (int, int, []models.DependencyVuln, error) {
	// get all existing dependencyVulns from the database - this is the old state
	existingDependencyVulns, err := s.dependencyVulnRepository.ListByScanner(assetVersion.Name, assetVersion.AssetID, scannerID)
	if err != nil {
		slog.Error("could not get existing dependencyVulns", "err", err)
		return 0, 0, []models.DependencyVuln{}, err
	}
	// remove all fixed dependencyVulns from the existing dependencyVulns
	existingDependencyVulns = utils.Filter(existingDependencyVulns, func(dependencyVuln models.DependencyVuln) bool {
		return dependencyVuln.State != models.VulnStateFixed
	})

	comparison := utils.CompareSlices(existingDependencyVulns, dependencyVulns, func(dependencyVuln models.DependencyVuln) string {
		return dependencyVuln.CalculateHash()
	})

	fixedDependencyVulns := comparison.OnlyInA
	newDependencyVulns := comparison.OnlyInB

<<<<<<< HEAD
	fmt.Println("dependencyVulns", dependencyVulns)
	fmt.Println("fixedDependencyVulns", fixedDependencyVulns)
	fmt.Println("newDependencyVulns", newDependencyVulns)

=======
>>>>>>> 4c6f29c9
	if doRiskManagement {
		// get a transaction
		if err := s.dependencyVulnRepository.Transaction(func(tx core.DB) error {
			if err := s.dependencyVulnService.UserDetectedDependencyVulns(tx, userID, newDependencyVulns, assetVersion, asset, true); err != nil {

				// this will cancel the transaction
				return err
			}
			return s.dependencyVulnService.UserFixedDependencyVulns(tx, userID, utils.Filter(
				fixedDependencyVulns,
				func(dependencyVuln models.DependencyVuln) bool {
					return dependencyVuln.State == models.VulnStateOpen
				},
			), assetVersion, asset, true)
		}); err != nil {
			slog.Error("could not save dependencyVulns", "err", err)
			return 0, 0, []models.DependencyVuln{}, err
		}
	} else {
		if err := s.dependencyVulnService.UserDetectedDependencyVulns(nil, userID, newDependencyVulns, assetVersion, asset, false); err != nil {
			slog.Error("could not save dependencyVulns", "err", err)
			return 0, 0, []models.DependencyVuln{}, err
		}

		if err := s.dependencyVulnService.UserFixedDependencyVulns(nil, userID, utils.Filter(
			fixedDependencyVulns,
			func(dependencyVuln models.DependencyVuln) bool {
				return dependencyVuln.State == models.VulnStateOpen
			},
		), assetVersion, asset, false); err != nil {
			slog.Error("could not save dependencyVulns", "err", err)
			return 0, 0, []models.DependencyVuln{}, err
		}
	}

	// the amount we actually fixed, is the amount that was open before
	fixedDependencyVulns = utils.Filter(fixedDependencyVulns, func(dependencyVuln models.DependencyVuln) bool {
		return dependencyVuln.State == models.VulnStateOpen
	})
	return len(newDependencyVulns), len(fixedDependencyVulns), append(newDependencyVulns, comparison.InBoth...), nil
}

type DepsDevResponse struct {
	Nodes []struct {
		VersionKey struct {
			System  string `json:"system"`
			Name    string `json:"name"`
			Version string `json:"version"`
		} `json:"versionKey"`
		Bundled  bool          `json:"bundled"`
		Relation string        `json:"relation"`
		Errors   []interface{} `json:"errors"`
	} `json:"nodes"`
	Edges []struct {
		FromNode    int    `json:"fromNode"`
		ToNode      int    `json:"toNode"`
		Requirement string `json:"requirement"`
	} `json:"edges"`
	Error string `json:"error"`
}

func recursiveBuildBomRefMap(component cdx.Component) map[string]cdx.Component {
	res := make(map[string]cdx.Component)
	if component.Components == nil {
		return res
	}

	for _, c := range *component.Components {
		res[c.BOMRef] = c
		for k, v := range recursiveBuildBomRefMap(c) {
			res[k] = v
		}
	}
	return res
}

func buildBomRefMap(bom normalize.SBOM) map[string]cdx.Component {
	res := make(map[string]cdx.Component)
	if bom.GetComponents() == nil {
		return res
	}

	for _, c := range *bom.GetComponents() {
		res[c.BOMRef] = c
		for k, v := range recursiveBuildBomRefMap(c) {
			res[k] = v
		}
	}
	return res
}

func (s *service) UpdateSBOM(assetVersion models.AssetVersion, scannerID string, currentVersion string, sbom normalize.SBOM) error {
	// load the asset components
	assetComponents, err := s.componentRepository.LoadComponents(nil, assetVersion.Name, assetVersion.AssetID, scannerID, currentVersion)
	if err != nil {
		return errors.Wrap(err, "could not load asset components")
	}

	// we need to check if the SBOM is new or if it already exists.
	// if it already exists, we need to update the existing SBOM
	// update the sbom for the asset in the database.
	components := make(map[string]models.Component)
	dependencies := make([]models.ComponentDependency, 0)

	// build a map of all components
	bomRefMap := buildBomRefMap(sbom)

	// create all direct dependencies
	root := sbom.GetMetadata().Component.BOMRef
	for _, c := range *sbom.GetDependencies() {
		if c.Ref != root {
			continue // no direct dependency
		}
		// we found it.
		for _, directDependency := range *c.Dependencies {
			component := bomRefMap[directDependency]
			// the sbom of a container image does not contain the scope. In a container image, we do not have
			// anything like a deep nested dependency tree. Everything is a direct dependency.
			componentPackageUrl := normalize.Purl(component)

			// create the direct dependency edge.
			dependencies = append(dependencies,
				models.ComponentDependency{
					ComponentPurl:    nil, // direct dependency - therefore set it to nil
					ScannerID:        scannerID,
					DependencyPurl:   componentPackageUrl,
					AssetSemverStart: currentVersion,
				},
			)
			components[componentPackageUrl] = models.Component{
				Purl:          componentPackageUrl,
				ComponentType: models.ComponentType(component.Type),
				Version:       component.Version,
			}
		}
	}

	// find all dependencies from this component
	for _, c := range *sbom.GetDependencies() {
		comp := bomRefMap[c.Ref]
		compPackageUrl := normalize.Purl(comp)

		for _, d := range *c.Dependencies {
			dep := bomRefMap[d]
			depPurlOrName := normalize.Purl(dep)

			dependencies = append(dependencies,
				models.ComponentDependency{
					ComponentPurl:    utils.EmptyThenNil(compPackageUrl),
					ScannerID:        scannerID,
					DependencyPurl:   depPurlOrName,
					AssetSemverStart: currentVersion,
				},
			)
			components[depPurlOrName] = models.Component{
				Purl:          depPurlOrName,
				ComponentType: models.ComponentType(dep.Type),
				Version:       dep.Version,
			}
			components[compPackageUrl] = models.Component{
				Purl:          compPackageUrl,
				ComponentType: models.ComponentType(comp.Type),
				Version:       comp.Version,
			}
		}
	}

	componentsSlice := make([]models.Component, 0, len(components))
	for _, c := range components {
		componentsSlice = append(componentsSlice, c)
	}

	// make sure, that the components exist
	if err := s.componentRepository.SaveBatch(nil, componentsSlice); err != nil {
		return err
	}

	return s.componentRepository.HandleStateDiff(nil, assetVersion.Name, assetVersion.AssetID, currentVersion, assetComponents, dependencies)
}

func (s *service) BuildSBOM(assetVersion models.AssetVersion, version string, organizationName string, components []models.ComponentDependency) *cdx.BOM {

	if version == models.NoVersion {
		version = "latest"
	}

	bom := cdx.BOM{
		BOMFormat:   "CycloneDX",
		SpecVersion: cyclonedx.SpecVersion1_5,
		Version:     1,
		Metadata: &cdx.Metadata{
			Timestamp: time.Now().UTC().Format(time.RFC3339),
			Component: &cdx.Component{
				BOMRef:    assetVersion.Slug,
				Type:      cdx.ComponentTypeApplication,
				Name:      assetVersion.Name,
				Version:   version,
				Author:    organizationName,
				Publisher: "github.com/l3montree-dev/devguard",
			},
		},
	}

	bomComponents := make([]cdx.Component, 0)
	alreadyIncluded := make(map[string]bool)
	for _, cLoop := range components {
		c := cLoop

		var p packageurl.PackageURL
		var err error
		if c.ComponentPurl != nil {
			p, err = packageurl.FromString(*c.ComponentPurl)
			if err == nil {
				if _, ok := alreadyIncluded[*c.ComponentPurl]; !ok {
					alreadyIncluded[*c.ComponentPurl] = true
					bomComponents = append(bomComponents, cdx.Component{
						BOMRef:     *c.ComponentPurl,
						Type:       cdx.ComponentType(c.Component.ComponentType),
						PackageURL: *c.ComponentPurl,
						Version:    c.Component.Version,
						Name:       fmt.Sprintf("%s/%s", p.Namespace, p.Name),
					})
				}
			}
		}

		if c.DependencyPurl != "" {
			p, err = packageurl.FromString(c.DependencyPurl)
			if err == nil {
				alreadyIncluded[c.DependencyPurl] = true
				bomComponents = append(bomComponents, cdx.Component{
					BOMRef:     c.DependencyPurl,
					Type:       cdx.ComponentType(c.Dependency.ComponentType),
					PackageURL: c.DependencyPurl,
					Name:       fmt.Sprintf("%s/%s", p.Namespace, p.Name),
					Version:    c.Dependency.Version,
				})
			}
		}
	}

	// build up the dependency map
	dependencyMap := make(map[string][]string)
	for _, c := range components {
		if c.ComponentPurl == nil {
			if _, ok := dependencyMap[assetVersion.Slug]; !ok {
				dependencyMap[assetVersion.Slug] = []string{c.DependencyPurl}
				continue
			}
			dependencyMap[assetVersion.Slug] = append(dependencyMap[assetVersion.Slug], c.DependencyPurl)
			continue
		}
		if _, ok := dependencyMap[*c.ComponentPurl]; !ok {
			dependencyMap[*c.ComponentPurl] = make([]string, 0)
		}
		dependencyMap[*c.ComponentPurl] = append(dependencyMap[*c.ComponentPurl], c.DependencyPurl)
	}

	// build up the dependencies
	bomDependencies := make([]cdx.Dependency, len(dependencyMap))
	i := 0
	for k, v := range dependencyMap {
		vtmp := v
		bomDependencies[i] = cdx.Dependency{
			Ref:          k,
			Dependencies: &vtmp,
		}
		i++
	}
	bom.Dependencies = &bomDependencies
	bom.Components = &bomComponents
	return &bom
}

func (s *service) BuildVeX(asset models.Asset, assetVersion models.AssetVersion, version string, organizationName string, components []models.ComponentDependency, dependencyVulns []models.DependencyVuln) *cdx.BOM {
	if version == models.NoVersion {
		version = "latest"
	}

	bom := cdx.BOM{
		BOMFormat:   "CycloneDX",
		SpecVersion: cyclonedx.SpecVersion1_5,
		Version:     1,
		Metadata: &cdx.Metadata{
			Timestamp: time.Now().UTC().Format(time.RFC3339),
			Component: &cdx.Component{
				BOMRef:    assetVersion.Slug,
				Type:      cdx.ComponentTypeApplication,
				Name:      assetVersion.Name,
				Version:   version,
				Author:    organizationName,
				Publisher: "github.com/l3montree-dev/devguard",
			},
		},
	}
	vulnerabilities := make([]cdx.Vulnerability, 0)
	for _, dependencyVuln := range dependencyVulns {
		// check if cve
		cve := dependencyVuln.CVE
		if cve != nil {
			vuln := cdx.Vulnerability{
				ID: cve.CVE,
				Source: &cdx.Source{
					Name: "NVD",
					URL:  fmt.Sprintf("https://nvd.nist.gov/vuln/detail/%s", *dependencyVuln.CVEID),
				},
				Affects: &[]cdx.Affects{{
					Ref: *dependencyVuln.ComponentPurl,
				}},
				Analysis: &cdx.VulnerabilityAnalysis{
					State: dependencyVulnStateToImpactAnalysisState(dependencyVuln.State),
				},
			}

			response := dependencyVulnStateToResponseStatus(dependencyVuln.State)
			if response != "" {
				vuln.Analysis.Response = &[]cdx.ImpactAnalysisResponse{response}
			}

			justification := getJustification(dependencyVuln)
			if justification != nil {
				vuln.Analysis.Detail = *justification
			}

			cvss := math.Round(float64(cve.CVSS)*100) / 100

			risk := risk.RawRisk(*cve, core.GetEnvironmentalFromAsset(asset), *dependencyVuln.ComponentDepth)

			vuln.Ratings = &[]cdx.VulnerabilityRating{
				{
					Vector:   cve.Vector,
					Method:   vectorToCVSSScoringMethod(cve.Vector),
					Score:    &cvss,
					Severity: scoreToSeverity(cvss),
				},
				{
					Vector:        risk.Vector,
					Method:        "DevGuard",
					Score:         &risk.Risk,
					Severity:      scoreToSeverity(risk.Risk),
					Justification: risk.String(),
				},
			}

			vulnerabilities = append(vulnerabilities, vuln)
		}
	}
	bom.Vulnerabilities = &vulnerabilities

	return &bom
}

func scoreToSeverity(score float64) cdx.Severity {
	if score >= 9.0 {
		return cdx.SeverityCritical
	} else if score >= 7.0 {
		return cdx.SeverityHigh
	} else if score >= 4.0 {
		return cdx.SeverityMedium
	}
	return cdx.SeverityLow
}

func vectorToCVSSScoringMethod(vector string) cdx.ScoringMethod {
	if strings.Contains(vector, "CVSS:3.0") {
		return cdx.ScoringMethodCVSSv3
	} else if strings.Contains(vector, "CVSS:2.0") {
		return cdx.ScoringMethodCVSSv2
	} else if strings.Contains(vector, "CVSS:3.1") {
		return cdx.ScoringMethodCVSSv31
	}
	return cdx.ScoringMethodCVSSv4
}

func dependencyVulnStateToImpactAnalysisState(state models.VulnState) cdx.ImpactAnalysisState {
	switch state {
	case models.VulnStateOpen:
		return cdx.IASInTriage
	case models.VulnStateFixed:
		return cdx.IASResolved
	case models.VulnStateAccepted:
		return cdx.IASExploitable
	case models.VulnStateFalsePositive:
		return cdx.IASFalsePositive
	case models.VulnStateMarkedForTransfer:
		return cdx.IASInTriage
	default:
		return cdx.IASInTriage
	}
}

func getJustification(dependencyVuln models.DependencyVuln) *string {
	// check if we have any event
	if len(dependencyVuln.Events) > 0 {
		// look for the last event which has a justification
		for i := len(dependencyVuln.Events) - 1; i >= 0; i-- {
			if dependencyVuln.Events[i].Justification != nil {
				return dependencyVuln.Events[i].Justification
			}
		}
	}
	return nil
}

func dependencyVulnStateToResponseStatus(state models.VulnState) cdx.ImpactAnalysisResponse {
	switch state {
	case models.VulnStateOpen:
		return ""
	case models.VulnStateFixed:
		return cdx.IARUpdate
	case models.VulnStateAccepted:
		return cdx.IARWillNotFix
	case models.VulnStateFalsePositive:
		return cdx.IARWillNotFix
	case models.VulnStateMarkedForTransfer:
		return ""
	default:
		return ""
	}
}<|MERGE_RESOLUTION|>--- conflicted
+++ resolved
@@ -306,13 +306,6 @@
 	fixedDependencyVulns := comparison.OnlyInA
 	newDependencyVulns := comparison.OnlyInB
 
-<<<<<<< HEAD
-	fmt.Println("dependencyVulns", dependencyVulns)
-	fmt.Println("fixedDependencyVulns", fixedDependencyVulns)
-	fmt.Println("newDependencyVulns", newDependencyVulns)
-
-=======
->>>>>>> 4c6f29c9
 	if doRiskManagement {
 		// get a transaction
 		if err := s.dependencyVulnRepository.Transaction(func(tx core.DB) error {
