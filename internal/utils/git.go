--- conflicted
+++ resolved
@@ -262,18 +262,8 @@
 		return "", 0, err
 	}
 
-<<<<<<< HEAD
-	cmd = exec.Command("git", "rev-list", "--count", "v"+latestTag+"..HEAD") // nolint:all:Latest Tag is already checked against a semver regex.
-	var commitOut bytes.Buffer
-	errOut = bytes.Buffer{}
-	cmd.Stdout = &commitOut
-	cmd.Stderr = &errOut
-	cmd.Dir = getDirFromPath(path)
-	err = cmd.Run()
-=======
 	// filter and sort the tags
 	originalLatestTagName, latestTag, err := filterAndSortValidSemverTags(tags)
->>>>>>> 2d5b33bc
 	if err != nil {
 		//there is not a single valid semver tag
 		commitCountsInt, err := GitLister.GitCommitCount(path, nil)
