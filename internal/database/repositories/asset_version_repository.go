--- conflicted
+++ resolved
@@ -16,13 +16,9 @@
 package repositories
 
 import (
-	"strings"
 	"log/slog"
-<<<<<<< HEAD
-=======
 	"strings"
 
->>>>>>> 4f4c9d75
 	"github.com/google/uuid"
 	"github.com/l3montree-dev/devguard/internal/core"
 	"github.com/l3montree-dev/devguard/internal/database"
@@ -90,16 +86,10 @@
 		}
 
 		if err = a.db.Create(&models.AssetVersion{Name: assetVersionName, AssetID: assetID, Slug: assetVersionName, Type: assetVersionType, DefaultBranch: defaultBranch}).Error; err != nil {
-<<<<<<< HEAD
-
-			if strings.Contains(err.Error(), "duplicate key value violates") { //Check if the error is due to duplicate keys
-				a.db.Unscoped().Model(&app).Where("name", assetVersionName).Update("deleted_at", nil) //Update deleted at to NULL
-=======
 			//Check if the given assetVersion already exists if thats the case don't want to add a new entry to the db but instead update the existing one
 			if strings.Contains(err.Error(), "duplicate key value violates") {
 
 				a.db.Unscoped().Model(&app).Where("name", assetVersionName).Update("deleted_at", nil) //Update 'deleted_at' to NULL to revert the previous soft delete
->>>>>>> 4f4c9d75
 				return app, nil
 			}
 			return models.AssetVersion{}, err
