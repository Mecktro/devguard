--- conflicted
+++ resolved
@@ -48,77 +48,6 @@
 	return app, nil
 }
 
-<<<<<<< HEAD
-func (a *assetRepository) GetAllComponentsByAssetID(assetID uuid.UUID) []obj.ComponentDepth {
-	res := make([]obj.ComponentDepth, 0)
-	a.db.Raw(`
-        WITH RECURSIVE ComponentHierarchy AS (
-            SELECT c.purl_or_cpe, 1 AS depth
-            FROM asset_components ac
-            INNER JOIN components c ON ac.component_purl_or_cpe = c.purl_or_cpe
-            WHERE ac.asset_id = ?
-        
-            UNION ALL
-        
-            SELECT cd.depends_on_purl_or_cpe, ch.depth + 1 AS depth
-            FROM ComponentHierarchy ch
-            JOIN component_dependencies cd ON ch.purl_or_cpe = cd.component_purl_or_cpe
-            WHERE ch.depth < 10
-        )
-        SELECT DISTINCT purl_or_cpe, 
-            CASE 
-                WHEN depth > 10 THEN 10 
-                ELSE depth 
-            END AS depth
-        FROM ComponentHierarchy;
-    `, assetID).Scan(&res)
-
-	return res
-}
-
-func (a *assetRepository) GetTransitiveDependencies(assetID uuid.UUID) []obj.Dependency {
-	var results []obj.Dependency
-
-	//fmt.Println("assetID", assetID.String())
-	a.db.Raw(`
-	WITH RECURSIVE ComponentHierarchy AS (
-		SELECT
-			source.purl_or_cpe AS source,
-			dependencies.depends_on_purl_or_cpe AS dep,
-			1 AS depth
-		FROM
-			components source
-		LEFT JOIN component_dependencies dependencies ON source.purl_or_cpe = dependencies.component_purl_or_cpe
-		WHERE EXISTS (
-		   SELECT 1 from asset_components WHERE asset_components.asset_id = ? AND asset_components.component_purl_or_cpe = source.purl_or_cpe
-		)
-		UNION ALL
-	
-		SELECT
-			ch.source,
-			cd.depends_on_purl_or_cpe,
-			ch.depth + 1
-		FROM
-			ComponentHierarchy ch
-		INNER JOIN component_dependencies cd ON ch.dep = cd.component_purl_or_cpe
-		WHERE
-			ch.depth < 10
-	)
-	SELECT
-		DISTINCT source, dep,
-		CASE
-			WHEN depth > 10 THEN 10
-			ELSE depth
-		END AS depth
-	FROM
-		ComponentHierarchy;
-	`, assetID).Scan(&results)
-
-	return results
-}
-
-=======
->>>>>>> b9e81f7b
 func (a *assetRepository) FindOrCreate(tx core.DB, name string) (models.Asset, error) {
 	app, err := a.FindByName(name)
 	if err != nil {
