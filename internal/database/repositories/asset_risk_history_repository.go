package repositories

import (
	"time"

	"github.com/google/uuid"
	"github.com/l3montree-dev/devguard/internal/core"
	"github.com/l3montree-dev/devguard/internal/database"
	"github.com/l3montree-dev/devguard/internal/database/models"
)

type assetRiskHistoryRepository struct {
	db database.DB
	Repository[uint, models.AssetRiskHistory, core.DB]
}

func NewAssetRiskHistoryRepository(db core.DB) *assetRiskHistoryRepository {
	if err := db.AutoMigrate(&models.AssetRiskHistory{}); err != nil {
		panic(err)
	}
	return &assetRiskHistoryRepository{
		db:         db,
		Repository: newGormRepository[uint, models.AssetRiskHistory](db),
	}
}

func (r *assetRiskHistoryRepository) GetRiskHistory(assetId uuid.UUID, start, end time.Time) ([]models.AssetRiskHistory, error) {
	var assetRisk []models.AssetRiskHistory = []models.AssetRiskHistory{}
	// get all assetRisk of the asset
	if err := r.Repository.GetDB(r.db).Where("asset_id = ?", assetId).Where(
		"day >= ? AND day <= ?", start, end,
	).Order("day ASC").Find(&assetRisk).Error; err != nil {
		return nil, err
	}

	return assetRisk, nil
}

func (r *assetRiskHistoryRepository) UpdateRiskAggregation(assetRisk *models.AssetRiskHistory) error {
	return r.Repository.GetDB(r.db).Save(assetRisk).Error
}

func (r *assetRiskHistoryRepository) GetRiskHistoryByProject(projectId uuid.UUID, day time.Time) ([]models.AssetRiskHistory, error) {

	var assetRisk []models.AssetRiskHistory = []models.AssetRiskHistory{}

	//get all asset ids of the project
	var assetIDs []uuid.UUID
	if err := r.Repository.GetDB(r.db).Debug().
		Model(&models.Asset{}).
		Select("id").
		Where("project_id = ?", projectId).
		Find(&assetIDs).Error; err != nil {
		return nil, err
	}

	// if no asset ids are found, return empty array
	if len(assetIDs) == 0 {
		return assetRisk, nil
	}

	// get all assetRisk of the project
<<<<<<< HEAD
	if err := r.Repository.GetDB(r.db).Debug().
		Where("asset_id IN (?)", assetIDs).
		Where("day = ?", day).
		Order("day ASC").
		Find(&assetRisk).Error; err != nil {
=======
	if err := r.Repository.GetDB(r.db).Where("asset_id IN (?)", r.Repository.GetDB(r.db).Table("assets").Select("id").Where("project_id = ?", projectId)).Where(
		"day = ?", day,
	).Order("day ASC").Find(&assetRisk).Error; err != nil {
>>>>>>> c2ed8485
		return nil, err
	}

	return assetRisk, nil
}<|MERGE_RESOLUTION|>--- conflicted
+++ resolved
@@ -60,17 +60,11 @@
 	}
 
 	// get all assetRisk of the project
-<<<<<<< HEAD
-	if err := r.Repository.GetDB(r.db).Debug().
+	if err := r.Repository.GetDB(r.db).
 		Where("asset_id IN (?)", assetIDs).
 		Where("day = ?", day).
 		Order("day ASC").
 		Find(&assetRisk).Error; err != nil {
-=======
-	if err := r.Repository.GetDB(r.db).Where("asset_id IN (?)", r.Repository.GetDB(r.db).Table("assets").Select("id").Where("project_id = ?", projectId)).Where(
-		"day = ?", day,
-	).Order("day ASC").Find(&assetRisk).Error; err != nil {
->>>>>>> c2ed8485
 		return nil, err
 	}
 
