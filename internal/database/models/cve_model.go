--- conflicted
+++ resolved
@@ -60,15 +60,12 @@
 	EPSS       *float32 `json:"epss" gorm:"type:decimal(6,5);"`
 	Percentile *float32 `json:"percentile" gorm:"type:decimal(6,5);"`
 
-<<<<<<< HEAD
 	AffectedComponents []AffectedComponent `json:"affectedComponents" gorm:"many2many:cve_affected_component"`
 
 	Vector string `json:"vector" gorm:"type:text;"`
 
 	Risk float64 `json:"risk" gorm:"-"`
-=======
 	Exploits []*Exploit `json:"exploits" gorm:"foreignKey:CVEID;"`
->>>>>>> 916d54d5
 }
 
 type Weakness struct {
