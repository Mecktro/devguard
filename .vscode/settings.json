--- conflicted
+++ resolved
@@ -5,13 +5,7 @@
     "licenser.disableAutoHeaderInsertion": false,
     "go.lintTool": "golangci-lint",
     "cSpell.words": [
-<<<<<<< HEAD
-        "ghinstallation"
-    ],
-    "makefile.configureOnOpen": false
-=======
         "ghinstallation",
         "Vulns"
     ]
->>>>>>> 3d12f6d9
 }