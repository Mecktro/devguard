--- conflicted
+++ resolved
@@ -28,11 +28,7 @@
       run: |
         git config --global --add safe.directory /github/workspace
     - name: DevGuard SCA
-<<<<<<< HEAD
-      uses: docker://ghcr.io/l3montree-dev/devguard-scanner@sha256:0b349fa75414cd16723836cb3441051db43e3ed07e5e0d252feb44a1bf629ac1
-=======
       uses: docker://ghcr.io/l3montree-dev/devguard-scanner@sha256:55736b9dc029762131ea31b7d5ec7a108f07df114520fefa82df28132f554ab8
->>>>>>> e968f8e8
       with:
         args: devguard-scanner sca --assetName="l3montree-cybersecurity/projects/devguard/assets/devguard" --apiUrl="https://main.devguard.org/" --token="${{ secrets.DEVGUARD_TOKEN }}" --path="/github/workspace"
       # Running Gitleaks to scan the code for secrets
@@ -103,10 +99,6 @@
       run: |
         git config --global --add safe.directory /github/workspace
     - name: DevGuard Container-Scanning
-<<<<<<< HEAD
-      uses: docker://ghcr.io/l3montree-dev/devguard-scanner@sha256:0b349fa75414cd16723836cb3441051db43e3ed07e5e0d252feb44a1bf629ac1
-=======
       uses: docker://ghcr.io/l3montree-dev/devguard-scanner@sha256:55736b9dc029762131ea31b7d5ec7a108f07df114520fefa82df28132f554ab8
->>>>>>> e968f8e8
       with:
         args: devguard-scanner container-scanning --assetName="l3montree-cybersecurity/projects/devguard/assets/devguard" --apiUrl="https://main.devguard.org/" --token="${{ secrets.DEVGUARD_TOKEN }}" --path="/github/workspace/image.tar"